PROJECT = rabbitmq_web_stomp

<<<<<<< HEAD
DEPS = cowboy rabbitmq_stomp sockjs
TEST_DEPS := $(filter-out rabbitmq_test,$(TEST_DEPS))
=======
DEPS = cowboy sockjs rabbitmq_stomp
>>>>>>> ed812d43
dep_cowboy_commit = 1.0.3

# FIXME: Add Ranch as a BUILD_DEPS to be sure the correct version is picked.
# See rabbitmq-components.mk.
BUILD_DEPS += ranch

DEP_PLUGINS = rabbit_common/mk/rabbitmq-plugin.mk

# FIXME: Use erlang.mk patched for RabbitMQ, while waiting for PRs to be
# reviewed and merged.

ERLANG_MK_REPO = https://github.com/rabbitmq/erlang.mk.git
ERLANG_MK_COMMIT = rabbitmq-tmp

# We need to patch SockJS' Makefile to be able to pass ERLC_OPTS to it.
.DEFAULT_GOAL = all
deps:: patch-sockjs

include rabbitmq-components.mk
include erlang.mk

# --------------------------------------------------------------------
# Compilation.
# --------------------------------------------------------------------

SOCKJS_ERLC_OPTS += $(RMQ_ERLC_OPTS)
export SOCKJS_ERLC_OPTS

.PHONY: patch-sockjs
patch-sockjs: $(DEPS_DIR)/sockjs
	$(exec_verbose) if ! grep -qw SOCKJS_ERLC_OPTS $(DEPS_DIR)/sockjs/Makefile; then \
		echo >> $(DEPS_DIR)/sockjs/Makefile; \
		echo >> $(DEPS_DIR)/sockjs/Makefile; \
		echo 'ERLC_OPTS += $$(SOCKJS_ERLC_OPTS)' >> $(DEPS_DIR)/sockjs/Makefile; \
	fi<|MERGE_RESOLUTION|>--- conflicted
+++ resolved
@@ -1,11 +1,6 @@
 PROJECT = rabbitmq_web_stomp
 
-<<<<<<< HEAD
-DEPS = cowboy rabbitmq_stomp sockjs
-TEST_DEPS := $(filter-out rabbitmq_test,$(TEST_DEPS))
-=======
 DEPS = cowboy sockjs rabbitmq_stomp
->>>>>>> ed812d43
 dep_cowboy_commit = 1.0.3
 
 # FIXME: Add Ranch as a BUILD_DEPS to be sure the correct version is picked.
