--- conflicted
+++ resolved
@@ -43,16 +43,15 @@
         {error, not_found} -> []
     end.
 
-<<<<<<< HEAD
-to_table(#upstream{original_uri = URI,
-                   params       = Params,
-                   exchange = X}) ->
+params_to_table(#upstream_params{uri          = URI,
+                                 params       = Params,
+                                 exchange     = X}) ->
     {table, [{<<"uri">>,          longstr, remove_credentials(URI)},
              {<<"virtual_host">>, longstr, vhost(Params)},
              {<<"exchange">>,     longstr, name(X)}]}.
 
-to_string(#upstream{original_uri = URI,
-                    exchange     = #exchange{name = XName}}) ->
+params_to_string(#upstream_params{uri      = URI,
+                                  exchange = #exchange{name = XName}}) ->
     print("~s on ~s", [rabbit_misc:rs(XName), remove_credentials(URI)]).
 
 remove_credentials(URI) ->
@@ -68,18 +67,6 @@
       rabbit_misc:format(
         "~s://~s~s~s", [pget(scheme, Props), PGet(host, Props),
                         PortPart,            PGet(path, Props)])).
-=======
-params_to_table(#upstream_params{uri          = URI,
-                                 params       = Params,
-                                 exchange     = X}) ->
-    {table, [{<<"uri">>,          longstr, URI},
-             {<<"virtual_host">>, longstr, vhost(Params)},
-             {<<"exchange">>,     longstr, name(X)}]}.
-
-params_to_string(#upstream_params{uri      = URI,
-                                  exchange = #exchange{name = XName}}) ->
-    print("~s on ~s", [rabbit_misc:rs(XName), URI]).
->>>>>>> a49f1d93
 
 to_params(#upstream{uris = URIs, exchange_name = XNameBin}, X) ->
     random:seed(now()),
