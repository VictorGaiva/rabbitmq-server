--- conflicted
+++ resolved
@@ -123,13 +123,9 @@
      {"/vhosts/:vhost/connections",                            rabbit_mgmt_wm_connections_vhost, []},
      %% /channels/:channel is already taken, we cannot use our standard scheme here
      {"/vhosts/:vhost/channels",                               rabbit_mgmt_wm_channels_vhost, []},
-<<<<<<< HEAD
-     {"/users",                                                rabbit_mgmt_wm_users, []},
      {"/users/bulk-delete",                                    rabbit_mgmt_wm_users_bulk_delete, []},
-=======
      {"/users/without-permissions",                            rabbit_mgmt_wm_users, [without_permissions]},
      {"/users",                                                rabbit_mgmt_wm_users, [all]},
->>>>>>> af530fa3
      {"/users/:user",                                          rabbit_mgmt_wm_user, []},
      {"/users/:user/permissions",                              rabbit_mgmt_wm_permissions_user, []},
      {"/users/:user/topic-permissions",                        rabbit_mgmt_wm_topic_permissions_user, []},
