%%   The contents of this file are subject to the Mozilla Public License
%%   Version 1.1 (the "License"); you may not use this file except in
%%   compliance with the License. You may obtain a copy of the License at
%%   http://www.mozilla.org/MPL/
%%
%%   Software distributed under the License is distributed on an "AS IS"
%%   basis, WITHOUT WARRANTY OF ANY KIND, either express or implied. See the
%%   License for the specific language governing rights and limitations
%%   under the License.
%%
%%   The Original Code is RabbitMQ Management Plugin.
%%
%%   The Initial Developer of the Original Code is VMware, Inc.
%%   Copyright (c) 2007-2010 VMware, Inc.  All rights reserved.
-module(rabbit_mgmt_wm_connections).

-export([init/1, to_json/2, content_types_provided/2, is_authorized/2,
         annotated/2]).

-include("rabbit_mgmt.hrl").
-include_lib("webmachine/include/webmachine.hrl").
-include_lib("rabbit_common/include/rabbit.hrl").

%%--------------------------------------------------------------------

init(_Config) -> {ok, #context{}}.

content_types_provided(ReqData, Context) ->
   {[{"application/json", to_json}], ReqData, Context}.

to_json(ReqData, Context) ->
<<<<<<< HEAD
    Conns =
        rabbit_mgmt_util:filter_user(
          rabbit_mgmt_db:get_annotated_connections(), ReqData, Context),
    rabbit_mgmt_util:reply_list(
      rabbit_mgmt_format:strip_pids(Conns), ReqData, Context).
=======
    rabbit_mgmt_util:reply_list(annotated(ReqData, Context), ReqData, Context).
>>>>>>> b000c526

is_authorized(ReqData, Context) ->
    rabbit_mgmt_util:is_authorized(ReqData, Context).

annotated(ReqData, Context) ->
    Conns = rabbit_mgmt_util:filter_user(rabbit_mgmt_db:get_connections(),
                                         ReqData, Context),
    rabbit_mgmt_format:strip_pids(Conns).<|MERGE_RESOLUTION|>--- conflicted
+++ resolved
@@ -29,20 +29,12 @@
    {[{"application/json", to_json}], ReqData, Context}.
 
 to_json(ReqData, Context) ->
-<<<<<<< HEAD
-    Conns =
-        rabbit_mgmt_util:filter_user(
-          rabbit_mgmt_db:get_annotated_connections(), ReqData, Context),
-    rabbit_mgmt_util:reply_list(
-      rabbit_mgmt_format:strip_pids(Conns), ReqData, Context).
-=======
     rabbit_mgmt_util:reply_list(annotated(ReqData, Context), ReqData, Context).
->>>>>>> b000c526
 
 is_authorized(ReqData, Context) ->
     rabbit_mgmt_util:is_authorized(ReqData, Context).
 
 annotated(ReqData, Context) ->
-    Conns = rabbit_mgmt_util:filter_user(rabbit_mgmt_db:get_connections(),
-                                         ReqData, Context),
-    rabbit_mgmt_format:strip_pids(Conns).+    rabbit_mgmt_format:strip_pids(
+      rabbit_mgmt_util:filter_user(
+        rabbit_mgmt_db:get_annotated_connections(), ReqData, Context)).