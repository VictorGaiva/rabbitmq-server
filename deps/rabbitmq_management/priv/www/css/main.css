--- conflicted
+++ resolved
@@ -294,14 +294,9 @@
 table.two-col-layout { width: 100%; }
 table.two-col-layout > tbody > tr > td { width: 50%; vertical-align: top; }
 
-<<<<<<< HEAD
-input[type=submit], button { padding: 8px; border-radius: 5px; -moz-border-radius: 5px; text-decoration: none; cursor: pointer; }
+input[type=submit], button, a.button { padding: 8px; border-radius: 5px; -moz-border-radius: 5px; text-decoration: none; cursor: pointer; }
 table.list input[type=submit], table.list button { padding: 3px 7px; margin: 0 0 3px 0; }
-table.mini input[type=submit], table.mini button { padding: 3px 7px; margin: 0 0 3px 0; }
-=======
-input[type=submit], button, a.button { padding: 8px; border-radius: 5px; -moz-border-radius: 5px; text-decoration: none; cursor: pointer; display: block; }
 table.list input[type=submit], table.list button, table.list a.button { padding: 3px 7px; margin: 0 0 3px 0; }
->>>>>>> 40fe830e
 
 input[type=submit], button, a.button {
     background: #F60;
