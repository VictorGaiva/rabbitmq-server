--- conflicted
+++ resolved
@@ -1647,24 +1647,14 @@
 		 http_post_accept_json("/exchanges/%2f/amq.default/publish",
 				       Msg, ?OK)),
 
-<<<<<<< HEAD
     [Msg2] = http_post_accept_json("/queues/%2f/myqueue/get", 
 				   [{ackmode, ack_requeue_false},
-=======
-    [Msg2] = http_post_accept_json("/queues/%2f/myqueue/get",
-				   [{requeue, false},
->>>>>>> 5a17118b
 				    {count, 1},
 				    {encoding, auto}], ?OK),
     assert_item(Msg, Msg2),
     http_post_accept_json("/exchanges/%2f/amq.default/publish", Msg2, ?OK),
-<<<<<<< HEAD
     [Msg3] = http_post_accept_json("/queues/%2f/myqueue/get", 
 				   [{ackmode, ack_requeue_false},
-=======
-    [Msg3] = http_post_accept_json("/queues/%2f/myqueue/get",
-				   [{requeue, false},
->>>>>>> 5a17118b
 				    {count, 1},
 				    {encoding, auto}], ?OK),
     assert_item(Msg, Msg3),
