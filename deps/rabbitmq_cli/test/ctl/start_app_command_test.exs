--- conflicted
+++ resolved
@@ -51,15 +51,8 @@
     assert :rabbit_misc.rpc_call(node, :rabbit, :is_running, [])
   end
 
-<<<<<<< HEAD
-  test "run: request to a non-existent node returns nodedown" do
-    target = :jake@thedog
-
-    opts = %{node: target}
-=======
   test "run: request to a non-existent node returns a badrpc" do
     opts = %{node: :jake@thedog, timeout: 200}
->>>>>>> 66d6cf11
     assert match?({:badrpc, _}, @command.run([], opts))
   end
 
