## The contents of this file are subject to the Mozilla Public License
## Version 1.1 (the "License"); you may not use this file except in
## compliance with the License. You may obtain a copy of the License
## at http://www.mozilla.org/MPL/
##
## Software distributed under the License is distributed on an "AS IS"
## basis, WITHOUT WARRANTY OF ANY KIND, either express or implied. See
## the License for the specific language governing rights and
## limitations under the License.
##
## The Original Code is RabbitMQ.
##
## The Initial Developer of the Original Code is GoPivotal, Inc.
## Copyright (c) 2007-2016 Pivotal Software, Inc.  All rights reserved.


defmodule ListExchangesCommand do
    @behaviour CommandBehaviour

    @info_keys ~w(name type durable auto_delete internal arguments policy)a

<<<<<<< HEAD
    def validate(args, _) do
        case InfoKeys.validate_info_keys(args, @info_keys) do
          {:ok, _} -> :ok
          err -> err 
        end
    end
    def merge_defaults([], opts) do
      {~w(name type), Map.merge(opts, default_opts())}
    end
    def merge_defaults(args, opts), do: {args, opts}
=======
    def switches(), do: []

>>>>>>> 228722f9
    def flags() do
        [:vhost]
    end

    def usage() do
        "list_exchanges [-p <vhost>] [<exchangeinfoitem> ...]"
    end

    def usage_additional() do
        "<exchangeinfoitem> must be a member of the list ["<>
        Enum.join(@info_keys, ", ") <>"]."
    end

    def run([_|_] = args, %{node: node_name, timeout: timeout, vhost: vhost}) do
        info_keys = Enum.map(args, &String.to_atom/1)
        node_name
        |> Helpers.parse_node
        |> RpcStream.receive_list_items(:rabbit_exchange, :info_all,
                                        [vhost, info_keys],
                                        timeout,
                                        info_keys)
    end

    defp default_opts() do
        %{vhost: "/"}
    end

    def banner(_,_), do: "Listing exchanges ..."

end<|MERGE_RESOLUTION|>--- conflicted
+++ resolved
@@ -19,7 +19,6 @@
 
     @info_keys ~w(name type durable auto_delete internal arguments policy)a
 
-<<<<<<< HEAD
     def validate(args, _) do
         case InfoKeys.validate_info_keys(args, @info_keys) do
           {:ok, _} -> :ok
@@ -30,10 +29,9 @@
       {~w(name type), Map.merge(opts, default_opts())}
     end
     def merge_defaults(args, opts), do: {args, opts}
-=======
+
     def switches(), do: []
 
->>>>>>> 228722f9
     def flags() do
         [:vhost]
     end
