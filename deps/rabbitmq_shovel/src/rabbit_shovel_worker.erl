%%  The contents of this file are subject to the Mozilla Public License
%%  Version 1.1 (the "License"); you may not use this file except in
%%  compliance with the License. You may obtain a copy of the License
%%  at http://www.mozilla.org/MPL/
%%
%%  Software distributed under the License is distributed on an "AS IS"
%%  basis, WITHOUT WARRANTY OF ANY KIND, either express or implied. See
%%  the License for the specific language governing rights and
%%  limitations under the License.
%%
%%  The Original Code is RabbitMQ.
%%
%%  The Initial Developer of the Original Code is GoPivotal, Inc.
%%  Copyright (c) 2007-2016 Pivotal Software, Inc.  All rights reserved.
%%

-module(rabbit_shovel_worker).
-behaviour(gen_server2).

-export([start_link/3]).
-export([init/1, handle_call/3, handle_cast/2, handle_info/2, terminate/2,
         code_change/3]).

-include_lib("amqp_client/include/amqp_client.hrl").
-include("rabbit_shovel.hrl").

-define(MAX_CONNECTION_CLOSE_TIMEOUT, 10000).

-record(state, {inbound_conn, inbound_ch, outbound_conn, outbound_ch,
                name, type, config, inbound_uri, outbound_uri, unacked,
                remaining, %% [1]
                remaining_unacked}). %% [2]

%% [1] Counts down until we shut down in all modes
%% [2] Counts down until we stop publishing in on-confirm mode

start_link(Type, Name, Config) ->
    ok = rabbit_shovel_status:report(Name, Type, starting),
    gen_server2:start_link(?MODULE, [Type, Name, Config], []).

%%---------------------------
%% Gen Server Implementation
%%---------------------------

init([Type, Name, Config]) ->
    gen_server2:cast(self(), init),
    {ok, Shovel} = parse(Type, Name, Config),
    {ok, #state{name = Name, type = Type, config = Shovel}}.

parse(static,  Name, Config) -> rabbit_shovel_config:parse(Name, Config);
parse(dynamic, Name, Config) -> rabbit_shovel_parameters:parse(Name, Config).

handle_call(_Msg, _From, State) ->
    {noreply, State}.

handle_cast(init, State = #state{config = Config}) ->
    #shovel{sources = Sources, destinations = Destinations} = Config,
    {InboundConn, InboundChan, InboundURI} =
        make_conn_and_chan(Sources#endpoint.uris),
    {OutboundConn, OutboundChan, OutboundURI} =
        make_conn_and_chan(Destinations#endpoint.uris),

    %% Don't trap exits until we have established connections so that
    %% if we try to shut down while waiting for a connection to be
    %% established then we don't block
    process_flag(trap_exit, true),

    (Sources#endpoint.resource_declaration)(InboundConn, InboundChan),
    (Destinations#endpoint.resource_declaration)(OutboundConn, OutboundChan),

    NoAck = Config#shovel.ack_mode =:= no_ack,
    case NoAck of
        false -> Prefetch = Config#shovel.prefetch_count,
                 #'basic.qos_ok'{} =
                     amqp_channel:call(
                       InboundChan, #'basic.qos'{prefetch_count = Prefetch});
        true  -> ok
    end,

    case Config#shovel.ack_mode of
        on_confirm ->
            #'confirm.select_ok'{} =
                amqp_channel:call(OutboundChan, #'confirm.select'{}),
            ok = amqp_channel:register_confirm_handler(OutboundChan, self());
        _ ->
            ok
    end,

    Remaining = remaining(InboundChan, Config),
    case Remaining of
        0 -> exit({shutdown, autodelete});
        _ -> ok
    end,

    #'basic.consume_ok'{} =
        amqp_channel:subscribe(
          InboundChan, #'basic.consume'{queue  = Config#shovel.queue,
                                        no_ack = NoAck},
          self()),

    State1 =
        State#state{inbound_conn = InboundConn, inbound_ch = InboundChan,
                    outbound_conn = OutboundConn, outbound_ch = OutboundChan,
                    inbound_uri = InboundURI,
                    outbound_uri = OutboundURI,
                    remaining = Remaining,
                    remaining_unacked = Remaining,
                    unacked = gb_trees:empty()},
    ok = report_running(State1),
    {noreply, State1}.

handle_info(#'basic.consume_ok'{}, State) ->
    {noreply, State};

handle_info({#'basic.deliver'{delivery_tag = Tag,
                              exchange = Exchange, routing_key = RoutingKey},
             Msg = #amqp_msg{props = Props = #'P_basic'{}}},
            State = #state{inbound_uri  = InboundURI,
                           outbound_uri = OutboundURI,
                           config = #shovel{publish_properties = PropsFun,
                                            publish_fields     = FieldsFun}}) ->
    Method = #'basic.publish'{exchange = Exchange, routing_key = RoutingKey},
    Method1 = FieldsFun(InboundURI, OutboundURI, Method),
    Msg1 = Msg#amqp_msg{props = PropsFun(InboundURI, OutboundURI, Props)},
    {noreply, publish(Tag, Method1, Msg1, State)};

handle_info(#'basic.ack'{delivery_tag = Seq, multiple = Multiple},
            State = #state{config = #shovel{ack_mode = on_confirm}}) ->
    {noreply, confirm_to_inbound(
                fun (DTag, Multi) ->
                        #'basic.ack'{delivery_tag = DTag, multiple = Multi}
                end, Seq, Multiple, State)};

handle_info(#'basic.nack'{delivery_tag = Seq, multiple = Multiple},
            State = #state{config = #shovel{ack_mode = on_confirm}}) ->
    {noreply, confirm_to_inbound(
                fun (DTag, Multi) ->
                        #'basic.nack'{delivery_tag = DTag, multiple = Multi}
                end, Seq, Multiple, State)};

handle_info(#'basic.cancel'{}, State = #state{name = Name}) ->
    rabbit_log:warning("Shovel ~p received 'basic.cancel' from the broker~n",
                       [Name]),
    {stop, {shutdown, restart}, State};

handle_info({'EXIT', InboundConn, Reason},
            State = #state{inbound_conn = InboundConn}) ->
    {stop, {inbound_conn_died, Reason}, State};

handle_info({'EXIT', OutboundConn, Reason},
            State = #state{outbound_conn = OutboundConn}) ->
    {stop, {outbound_conn_died, Reason}, State}.

terminate(Reason, #state{inbound_conn = undefined, inbound_ch = undefined,
                         outbound_conn = undefined, outbound_ch = undefined,
                         name = Name, type = Type}) ->
    rabbit_shovel_status:report(Name, Type, {terminated, Reason}),
    ok;
terminate({shutdown, autodelete}, State = #state{name = {VHost, Name},
                                                 type = dynamic}) ->
    close_connections(State),
    %% See rabbit_shovel_dyn_worker_sup_sup:stop_child/1
    put(shovel_worker_autodelete, true),
    rabbit_runtime_parameters:clear(VHost, <<"shovel">>, Name),
    rabbit_shovel_status:remove({VHost, Name}),
    ok;
terminate(Reason, State) ->
    close_connections(State),
    rabbit_shovel_status:report(State#state.name, State#state.type,
                                {terminated, Reason}),
    ok.

code_change(_OldVsn, State, _Extra) ->
    {ok, State}.

%%---------------------------
%% Helpers
%%---------------------------

confirm_to_inbound(MsgCtr, Seq, Multiple, State =
                       #state{inbound_ch = InboundChan, unacked = Unacked}) ->
    ok = amqp_channel:cast(
           InboundChan, MsgCtr(gb_trees:get(Seq, Unacked), Multiple)),
    {Unacked1, Removed} = remove_delivery_tags(Seq, Multiple, Unacked, 0),
    decr_remaining(Removed, State#state{unacked = Unacked1}).

remove_delivery_tags(Seq, false, Unacked, 0) ->
    {gb_trees:delete(Seq, Unacked), 1};
remove_delivery_tags(Seq, true, Unacked, Count) ->
    case gb_trees:is_empty(Unacked) of
        true  -> {Unacked, Count};
        false -> {Smallest, _Val, Unacked1} = gb_trees:take_smallest(Unacked),
                 case Smallest > Seq of
                     true  -> {Unacked, Count};
                     false -> remove_delivery_tags(Seq, true, Unacked1, Count+1)
                 end
    end.

report_running(State) ->
    rabbit_shovel_status:report(
      State#state.name, State#state.type,
      {running, [{src_uri,  State#state.inbound_uri},
                 {dest_uri, State#state.outbound_uri}]}).

publish(_Tag, _Method, _Msg, State = #state{remaining_unacked = 0}) ->
    %% We are in on-confirm mode, and are autodelete. We have
    %% published all the messages we need to; we just wait for acks to
    %% come back. So drop subsequent messages on the floor to be
    %% requeued later.
    State;

publish(Tag, Method, Msg,
        State = #state{inbound_ch = InboundChan, outbound_ch = OutboundChan,
                       config = Config, unacked = Unacked}) ->
    Seq = case Config#shovel.ack_mode of
              on_confirm  -> amqp_channel:next_publish_seqno(OutboundChan);
              _           -> undefined
          end,
    ok = amqp_channel:call(OutboundChan, Method, Msg),
    decr_remaining_unacked(
      case Config#shovel.ack_mode of
          no_ack     -> decr_remaining(1, State);
          on_confirm -> State#state{unacked = gb_trees:insert(
                                                Seq, Tag, Unacked)};
          on_publish -> ok = amqp_channel:cast(
                               InboundChan, #'basic.ack'{delivery_tag = Tag}),
                        decr_remaining(1, State)
      end).

make_conn_and_chan(URIs) ->
<<<<<<< HEAD
    rand_compat:seed(erlang:now()),
=======
    rand_compat:seed(exs1024, {erlang:phash2([node()]),
                               erlang:monotonic_time(),
                               erlang:unique_integer()}),
>>>>>>> e027fd13
    URI = lists:nth(rand_compat:uniform(length(URIs)), URIs),
    {ok, AmqpParam} = amqp_uri:parse(URI),
    {ok, Conn} = amqp_connection:start(AmqpParam),
    link(Conn),
    {ok, Chan} = amqp_connection:open_channel(Conn),
    {Conn, Chan, list_to_binary(amqp_uri:remove_credentials(URI))}.

remaining(_Ch, #shovel{delete_after = never}) ->
    unlimited;
remaining(Ch, #shovel{delete_after = 'queue-length', queue = Queue}) ->
    #'queue.declare_ok'{message_count = N} =
        amqp_channel:call(Ch, #'queue.declare'{queue   = Queue,
                                               passive = true}),
    N;
remaining(_Ch, #shovel{delete_after = Count}) ->
    Count.

decr_remaining(_N, State = #state{remaining = unlimited}) ->
    State;
decr_remaining(N,  State = #state{remaining = M}) ->
    case M > N of
        true  -> State#state{remaining = M - N};
        false -> exit({shutdown, autodelete})
    end.

decr_remaining_unacked(State = #state{remaining_unacked = unlimited}) ->
    State;
decr_remaining_unacked(State = #state{remaining_unacked = 0}) ->
    State;
decr_remaining_unacked(State = #state{remaining_unacked = N}) ->
    State#state{remaining_unacked = N - 1}.

close_connections(State) ->
    catch amqp_connection:close(State#state.inbound_conn,
                                ?MAX_CONNECTION_CLOSE_TIMEOUT),
    catch amqp_connection:close(State#state.outbound_conn,
                                ?MAX_CONNECTION_CLOSE_TIMEOUT).<|MERGE_RESOLUTION|>--- conflicted
+++ resolved
@@ -228,13 +228,9 @@
       end).
 
 make_conn_and_chan(URIs) ->
-<<<<<<< HEAD
-    rand_compat:seed(erlang:now()),
-=======
     rand_compat:seed(exs1024, {erlang:phash2([node()]),
                                erlang:monotonic_time(),
                                erlang:unique_integer()}),
->>>>>>> e027fd13
     URI = lists:nth(rand_compat:uniform(length(URIs)), URIs),
     {ok, AmqpParam} = amqp_uri:parse(URI),
     {ok, Conn} = amqp_connection:start(AmqpParam),
