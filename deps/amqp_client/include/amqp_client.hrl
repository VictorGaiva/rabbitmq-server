--- conflicted
+++ resolved
@@ -44,7 +44,6 @@
                              adapter_info      = none,
                              client_properties = []}).
 
-<<<<<<< HEAD
 -record(amqp_adapter_info, {address         = unknown,
                             port            = unknown,
                             peer_address    = unknown,
@@ -52,24 +51,6 @@
                             name            = unknown,
                             protocol        = unknown,
                             additional_info = []}).
-=======
--record(adapter_info, {address         = unknown,
-                       port            = unknown,
-                       peer_address    = unknown,
-                       peer_port       = unknown,
-                       name            = unknown,
-                       protocol        = unknown,
-                       additional_info = []}).
 
--define(LOG_DEBUG(Format), error_logger:info_msg(Format)).
--define(LOG_INFO(Format, Args), error_logger:info_msg(Format, Args)).
--define(LOG_WARN(Format, Args), error_logger:warning_msg(Format, Args)).
 -define(LOG_ERR(Format, Args),  error_logger:error_msg(Format, Args)).
-
--define(CLIENT_CAPABILITIES, [{<<"publisher_confirms">>,         bool, true},
-                              {<<"exchange_exchange_bindings">>, bool, true},
-                              {<<"basic.nack">>,                 bool, true},
-                              {<<"consumer_cancel_notify">>,     bool, true}]).
->>>>>>> 0feeb365
-
 -endif.