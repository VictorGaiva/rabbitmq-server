--- conflicted
+++ resolved
@@ -22,14 +22,6 @@
 %%
 %%   Contributor(s): Ben Hood <0x6e6562@gmail.com>.
 
-
-%%   ************************************************************************
-%%   ***** WARNING: Heavily modified by Edwin Fine as an experiment to try to
-%%   ***** eliminate compile-time dependencies on the drivers. This is NOT
-%%   ***** officially supported by Rabbit, Ben, Matthias, Tony, and so on.
-%%   ***** It's my hack - Edwin Fine 2008-09-07
-%%   ************************************************************************
-
 -module(amqp_connection).
 
 -include_lib("rabbitmq_server/include/rabbit.hrl").
@@ -53,42 +45,21 @@
 %% the server is running in the same process space.
 start(User,Password) -> start(User,Password,false).
 start(User,Password,ProcLink) when is_boolean(ProcLink) ->
-<<<<<<< HEAD
     InitialState = #connection_state{username = User,
                                      password = Password,
                                      vhostpath = <<"/">>},
     {ok, Pid} = start_internal(InitialState, direct, ProcLink),
-=======
-    Handshake = fun amqp_direct_driver:handshake/1,
-    BrokerCloseHandler = fun amqp_direct_driver:handle_broker_close/1,
-    InitialState = #connection_state{username = User,
-                                     password = Password,
-                                     vhostpath = <<"/">>,
-                                     on_close_handler = BrokerCloseHandler},
-    {ok, Pid} = start_internal(InitialState, Handshake,ProcLink),
->>>>>>> 5cc6b90a
     {Pid, direct};
 
 %% Starts a networked conection to a remote AMQP server.
 start(User,Password,Host) -> start(User,Password,Host,<<"/">>,false).
 start(User,Password,Host,VHost) -> start(User,Password,Host,VHost,false).
 start(User,Password,Host,VHost,ProcLink) ->
-<<<<<<< HEAD
     InitialState = #connection_state{username = User,
                                      password = Password,
                                      serverhost = Host,
                                      vhostpath = VHost},
     {ok, Pid} = start_internal(InitialState, network, ProcLink),
-=======
-    Handshake = fun amqp_network_driver:handshake/1,
-    BrokerCloseHandler = fun amqp_network_driver:handle_broker_close/1,
-    InitialState = #connection_state{username = User,
-                                     password = Password,
-                                     serverhost = Host,
-                                     vhostpath = VHost,
-                                     on_close_handler = BrokerCloseHandler},
-    {ok, Pid} = start_internal(InitialState, Handshake,ProcLink),
->>>>>>> 5cc6b90a
     {Pid, network}.
 
 start_link(User,Password) -> start(User,Password,true).
@@ -180,29 +151,15 @@
 %% This will be called when a channel process exits and needs to be deregistered
 %% This peforms the reverse mapping so that you can lookup a channel pid
 %% Let's hope that this lookup doesn't get too expensive .......
-<<<<<<< HEAD
 unregister_channel(ChannelPid, DrvType, CS) when is_pid(ChannelPid)->
     Channels0 = CS#connection_state.channels,
-    ReverseMapping = fun(Number, Pid) -> Pid == ChannelPid end,
+    ReverseMapping = fun(_Number, Pid) -> Pid == ChannelPid end,
     Projection = dict:filter(ReverseMapping, Channels0),
     Channels1 = unregister_direct(Projection, Channels0, DrvType),
     CS#connection_state{channels = Channels1};
-=======
-unregister_channel(ChannelPid, State = #connection_state{channels = Channels0}) when is_pid(ChannelPid)->
-    ReverseMapping = fun(_Number, Pid) -> Pid == ChannelPid end,
-    Projection = dict:filter(ReverseMapping, Channels0),
-    %% TODO This differentiation is only necessary for the direct channel,
-    %% look into preventing the invocation of this method
-    Channels1 = case dict:fetch_keys(Projection) of
-                    [] ->
-                        Channels0;
-                    [ChannelNumber|_] ->
-                        dict:erase(ChannelNumber, Channels0)
-                end,
-    State#connection_state{channels = Channels1};
->>>>>>> 5cc6b90a
-
-%% This will be called when a channel process exits and needs to be deregistered
+
+%% This will be called when a channel process exits and needs to be 
+%% deregistered
 unregister_channel(ChannelNumber, _DrvType, CS) ->
     Channels0 = CS#connection_state.channels,
     Channels1 = dict:erase(ChannelNumber, Channels0),
@@ -214,7 +171,7 @@
     case dict:fetch_keys(Projection) of
         [] ->
             Channels0;
-        [ChannelNumber|T] ->
+        [ChannelNumber|_] ->
             dict:erase(ChannelNumber, Channels0)
     end;
 unregister_direct(_Projection, Channels0, _Type) ->
@@ -234,13 +191,14 @@
 % gen_server callbacks
 %---------------------------------------------------------------------------
 
-<<<<<<< HEAD
-init([InitialState, DrvMod, DrvType]) when is_atom(DrvMod), is_atom(DrvType) ->
+init([InitialState, DrvMod, DrvType]) 
+        when is_atom(DrvMod), is_atom(DrvType) ->
     CS = DrvMod:handshake(InitialState), % Connection state
     {ok, #state{conn_state = CS, drv_module = DrvMod, type = DrvType}}.
 
 %% Starts a new channel
-handle_call({_Whatever, ChannelNumber, OutOfBand}, From, #state{drv_module = Module} = State) ->
+handle_call({_Whatever, ChannelNumber, OutOfBand}, _From, 
+            #state{drv_module = Module} = State) ->
     handle_start(
         {ChannelNumber, OutOfBand},
         fun(X, Y, Z) -> Module:open_channel(X, Y, Z) end,
@@ -249,40 +207,13 @@
         fun(X, Y, Z) -> Module:do(X, Y, Z) end,
         State
     );
-=======
-init([InitialState, Handshake]) ->
-    State = Handshake(InitialState),
-    {ok, State}.
-
-%% Starts a new network channel.
-handle_call({network, ChannelNumber, OutOfBand}, _From, State) ->
-    handle_start({ChannelNumber, OutOfBand},
-                 fun amqp_network_driver:open_channel/3,
-                 fun amqp_network_driver:close_channel/1,
-                 fun amqp_network_driver:do/2,
-                 fun amqp_network_driver:do/3,
-                 State);
-
-%% Starts a new direct channel.
-handle_call({direct, ChannelNumber, OutOfBand}, _From, State) ->
-    handle_start({ChannelNumber, OutOfBand},
-                 fun amqp_direct_driver:open_channel/3,
-                 fun amqp_direct_driver:close_channel/1,
-                 fun amqp_direct_driver:do/2,
-                 fun amqp_direct_driver:do/3,
-                 State);
->>>>>>> 5cc6b90a
 
 %% Shuts the AMQP connection down
 handle_call({_Mode, Close = #'connection.close'{}}, From, #state{} = State) ->
     close_connection(Close, From, State),
     {stop,normal,State}.
 
-<<<<<<< HEAD
-handle_cast(Message, #state{} = State) ->
-=======
 handle_cast(_Message, State) ->
->>>>>>> 5cc6b90a
     {noreply, State}.
 
 %---------------------------------------------------------------------------
@@ -314,22 +245,17 @@
     end;            
 
 %% Just the amqp channel shutting down, so unregister this channel
-<<<<<<< HEAD
-handle_info( {'EXIT', Pid, normal}, #state{conn_state = CS, type = Type} = State) ->
+handle_info( {'EXIT', Pid, normal}, #state{conn_state = CS, 
+                                           type = Type} = State) ->
     NewCS = unregister_channel(Pid, Type, CS),
     {noreply, State#state{conn_state = NewCS}};
-handle_info( {'EXIT', Pid, Reason}, #state{conn_state = CS, type = Type} = State) ->
-=======
-handle_info( {'EXIT', Pid, normal}, State) ->
-    NewState = unregister_channel(Pid, State),
-    {noreply, NewState};
     
 % This is a special case for abruptly closed socket connections
 handle_info( {'EXIT', _Pid, {socket_error, Reason}}, State) ->
     {stop, {socket_error, Reason}, State};
-    
-handle_info( {'EXIT', Pid, Reason}, State) ->
->>>>>>> 5cc6b90a
+
+handle_info( {'EXIT', Pid, Reason}, #state{conn_state = CS,
+                                           type = Type} = State) ->
     io:format("Connection: Handling exit from ~p --> ~p~n",[Pid,Reason]),
     NewCS = unregister_channel(Pid, Type, CS),
     {noreply, State#state{conn_state = NewCS}}.
@@ -338,11 +264,8 @@
 % Rest of the gen_server callbacks
 %---------------------------------------------------------------------------
 
-<<<<<<< HEAD
-terminate(Reason, #state{}) -> ok.
-=======
-terminate(_Reason, _State) -> ok.
->>>>>>> 5cc6b90a
+terminate(_Reason, _State) ->
+    ok.
 
 code_change(_OldVsn, #state{} = State, _Extra) ->
     State.
