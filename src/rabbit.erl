%% The contents of this file are subject to the Mozilla Public License
%% Version 1.1 (the "License"); you may not use this file except in
%% compliance with the License. You may obtain a copy of the License
%% at http://www.mozilla.org/MPL/
%%
%% Software distributed under the License is distributed on an "AS IS"
%% basis, WITHOUT WARRANTY OF ANY KIND, either express or implied. See
%% the License for the specific language governing rights and
%% limitations under the License.
%%
%% The Original Code is RabbitMQ.
%%
%% The Initial Developer of the Original Code is VMware, Inc.
%% Copyright (c) 2007-2012 VMware, Inc.  All rights reserved.
%%

-module(rabbit).

-behaviour(application).

-export([start/0, boot/0, stop/0,
         stop_and_halt/0, await_startup/0, status/0, is_running/0,
         is_running/1, environment/0, rotate_logs/1, force_event_refresh/0]).

-export([start/2, stop/1]).

-export([log_location/1]). %% for testing

%%---------------------------------------------------------------------------
%% Boot steps.
-export([maybe_insert_default_data/0, boot_delegate/0, recover/0]).

-rabbit_boot_step({pre_boot, [{description, "rabbit boot start"}]}).

-rabbit_boot_step({codec_correctness_check,
                   [{description, "codec correctness check"},
                    {mfa,         {rabbit_binary_generator,
                                   check_empty_content_body_frame_size,
                                   []}},
                    {requires,    pre_boot},
                    {enables,     external_infrastructure}]}).

-rabbit_boot_step({database,
                   [{mfa,         {rabbit_mnesia, init, []}},
                    {requires,    file_handle_cache},
                    {enables,     external_infrastructure}]}).

-rabbit_boot_step({database_sync,
                   [{description, "database sync"},
                    {mfa,         {rabbit_sup, start_child, [mnesia_sync]}},
                    {requires,    database},
                    {enables,     external_infrastructure}]}).

-rabbit_boot_step({file_handle_cache,
                   [{description, "file handle cache server"},
                    {mfa,         {rabbit_sup, start_restartable_child,
                                   [file_handle_cache]}},
                    {requires,    pre_boot},
                    {enables,     worker_pool}]}).

-rabbit_boot_step({worker_pool,
                   [{description, "worker pool"},
                    {mfa,         {rabbit_sup, start_supervisor_child,
                                   [worker_pool_sup]}},
                    {requires,    pre_boot},
                    {enables,     external_infrastructure}]}).

-rabbit_boot_step({external_infrastructure,
                   [{description, "external infrastructure ready"}]}).

-rabbit_boot_step({rabbit_registry,
                   [{description, "plugin registry"},
                    {mfa,         {rabbit_sup, start_child,
                                   [rabbit_registry]}},
                    {requires,    external_infrastructure},
                    {enables,     kernel_ready}]}).

-rabbit_boot_step({rabbit_log,
                   [{description, "logging server"},
                    {mfa,         {rabbit_sup, start_restartable_child,
                                   [rabbit_log]}},
                    {requires,    external_infrastructure},
                    {enables,     kernel_ready}]}).

-rabbit_boot_step({rabbit_event,
                   [{description, "statistics event manager"},
                    {mfa,         {rabbit_sup, start_restartable_child,
                                   [rabbit_event]}},
                    {requires,    external_infrastructure},
                    {enables,     kernel_ready}]}).

-rabbit_boot_step({kernel_ready,
                   [{description, "kernel ready"},
                    {requires,    external_infrastructure}]}).

-rabbit_boot_step({rabbit_alarm,
                   [{description, "alarm handler"},
                    {mfa,         {rabbit_alarm, start, []}},
                    {requires,    kernel_ready},
                    {enables,     core_initialized}]}).

-rabbit_boot_step({rabbit_memory_monitor,
                   [{description, "memory monitor"},
                    {mfa,         {rabbit_sup, start_restartable_child,
                                   [rabbit_memory_monitor]}},
                    {requires,    rabbit_alarm},
                    {enables,     core_initialized}]}).

-rabbit_boot_step({guid_generator,
                   [{description, "guid generator"},
                    {mfa,         {rabbit_sup, start_restartable_child,
                                   [rabbit_guid]}},
                    {requires,    kernel_ready},
                    {enables,     core_initialized}]}).

-rabbit_boot_step({delegate_sup,
                   [{description, "cluster delegate"},
                    {mfa,         {rabbit, boot_delegate, []}},
                    {requires,    kernel_ready},
                    {enables,     core_initialized}]}).

-rabbit_boot_step({rabbit_node_monitor,
                   [{description, "node monitor"},
                    {mfa,         {rabbit_sup, start_restartable_child,
                                   [rabbit_node_monitor]}},
                    {requires,    kernel_ready},
                    {enables,     core_initialized}]}).

-rabbit_boot_step({core_initialized,
                   [{description, "core initialized"},
                    {requires,    kernel_ready}]}).

-rabbit_boot_step({empty_db_check,
                   [{description, "empty DB check"},
                    {mfa,         {?MODULE, maybe_insert_default_data, []}},
                    {requires,    core_initialized},
                    {enables,     routing_ready}]}).

-rabbit_boot_step({recovery,
                   [{description, "exchange, queue and binding recovery"},
                    {mfa,         {rabbit, recover, []}},
                    {requires,    core_initialized},
                    {enables,     routing_ready}]}).

-rabbit_boot_step({mirror_queue_slave_sup,
                   [{description, "mirror queue slave sup"},
                    {mfa,         {rabbit_sup, start_supervisor_child,
                                   [rabbit_mirror_queue_slave_sup]}},
                    {requires,    recovery},
                    {enables,     routing_ready}]}).

-rabbit_boot_step({mirrored_queues,
                   [{description, "adding mirrors to queues"},
                    {mfa,         {rabbit_mirror_queue_misc, on_node_up, []}},
                    {requires,    mirror_queue_slave_sup},
                    {enables,     routing_ready}]}).

-rabbit_boot_step({routing_ready,
                   [{description, "message delivery logic ready"},
                    {requires,    core_initialized}]}).

-rabbit_boot_step({log_relay,
                   [{description, "error log relay"},
                    {mfa,         {rabbit_error_logger, boot, []}},
                    {requires,    routing_ready},
                    {enables,     networking}]}).

-rabbit_boot_step({direct_client,
                   [{description, "direct client"},
                    {mfa,         {rabbit_direct, boot, []}},
                    {requires,    log_relay}]}).

-rabbit_boot_step({networking,
                   [{mfa,         {rabbit_networking, boot, []}},
                    {requires,    log_relay}]}).

-rabbit_boot_step({notify_cluster,
                   [{description, "notify cluster nodes"},
                    {mfa,         {rabbit_node_monitor, notify_cluster, []}},
                    {requires,    networking}]}).

%%---------------------------------------------------------------------------

-include("rabbit_framing.hrl").
-include("rabbit.hrl").

-define(APPS, [os_mon, mnesia, rabbit]).

%% see bug 24513 for how this list was created
-define(HIPE_WORTHY,
        [rabbit_reader, rabbit_channel, gen_server2,
         rabbit_exchange, rabbit_command_assembler, rabbit_framing_amqp_0_9_1,
         rabbit_basic, rabbit_event, lists, queue, priority_queue,
         rabbit_router, rabbit_trace, rabbit_misc, rabbit_binary_parser,
         rabbit_exchange_type_direct, rabbit_guid, rabbit_net,
         rabbit_amqqueue_process, rabbit_variable_queue,
         rabbit_binary_generator, rabbit_writer, delegate, gb_sets, lqueue,
         sets, orddict, rabbit_amqqueue, rabbit_limiter, gb_trees,
         rabbit_queue_index, gen, dict, ordsets, file_handle_cache,
         rabbit_msg_store, array, rabbit_msg_store_ets_index, rabbit_msg_file,
         rabbit_exchange_type_fanout, rabbit_exchange_type_topic, mnesia,
         mnesia_lib, rpc, mnesia_tm, qlc, sofs, proplists, credit_flow, pmon]).

%% HiPE compilation uses multiple cores anyway, but some bits are
%% IO-bound so we can go faster if we parallelise a bit more. In
%% practice 2 processes seems just as fast as any other number > 1,
%% and keeps the progress bar realistic-ish.
-define(HIPE_PROCESSES, 2).

%%----------------------------------------------------------------------------

-ifdef(use_specs).

-type(file_suffix() :: binary()).
%% this really should be an abstract type
-type(log_location() :: 'tty' | 'undefined' | file:filename()).
-type(param() :: atom()).

-spec(start/0 :: () -> 'ok').
-spec(boot/0 :: () -> 'ok').
-spec(stop/0 :: () -> 'ok').
-spec(stop_and_halt/0 :: () -> no_return()).
-spec(await_startup/0 :: () -> 'ok').
-spec(status/0 ::
        () -> [{pid, integer()} |
               {running_applications, [{atom(), string(), string()}]} |
               {os, {atom(), atom()}} |
               {erlang_version, string()} |
               {memory, any()}]).
-spec(is_running/0 :: () -> boolean()).
-spec(is_running/1 :: (node()) -> boolean()).
-spec(environment/0 :: () -> [{param() | term()}]).
-spec(rotate_logs/1 :: (file_suffix()) -> rabbit_types:ok_or_error(any())).
-spec(force_event_refresh/0 :: () -> 'ok').

-spec(log_location/1 :: ('sasl' | 'kernel') -> log_location()).

-spec(start/2 :: ('normal',[]) ->
		      {'error',
		       {'erlang_version_too_old',
			{'found',[any()]},
			{'required',[any(),...]}}} |
		      {'ok',pid()}).
-spec(stop/1 :: (_) -> 'ok').

-spec(maybe_insert_default_data/0 :: () -> 'ok').
-spec(boot_delegate/0 :: () -> 'ok').
-spec(recover/0 :: () -> 'ok').

-endif.

%%----------------------------------------------------------------------------

maybe_hipe_compile() ->
    {ok, Want} = application:get_env(rabbit, hipe_compile),
    Can = code:which(hipe) =/= non_existing,
    case {Want, Can} of
        {true,  true}  -> hipe_compile();
        {true,  false} -> io:format("Not HiPE compiling: HiPE not found in "
                                    "this Erlang installation.~n");
        {false, _}     -> ok
    end.

hipe_compile() ->
    Count = length(?HIPE_WORTHY),
    io:format("HiPE compiling:  |~s|~n                 |",
              [string:copies("-", Count)]),
    T1 = erlang:now(),
    PidMRefs = [spawn_monitor(fun () -> [begin
                                             {ok, M} = hipe:c(M, [o3]),
                                             io:format("#")
                                         end || M <- Ms]
                              end) ||
                   Ms <- split(?HIPE_WORTHY, ?HIPE_PROCESSES)],
    [receive
         {'DOWN', MRef, process, _, normal} -> ok;
         {'DOWN', MRef, process, _, Reason} -> exit(Reason)
     end || {_Pid, MRef} <- PidMRefs],
    T2 = erlang:now(),
    io:format("|~n~nCompiled ~B modules in ~Bs~n",
              [Count, timer:now_diff(T2, T1) div 1000000]).

split(L, N) -> split0(L, [[] || _ <- lists:seq(1, N)]).

split0([],       Ls)       -> Ls;
split0([I | Is], [L | Ls]) -> split0(Is, Ls ++ [[I | L]]).

ensure_application_loaded() ->
    %% We end up looking at the rabbit app's env for HiPE and log
    %% handling, so it needs to be loaded. But during the tests, it
    %% may end up getting loaded twice, so guard against that.
    case application:load(rabbit) of
        ok                                -> ok;
        {error, {already_loaded, rabbit}} -> ok
<<<<<<< HEAD
    end.
=======
    end,
    ok = rabbit_mnesia:ensure_mnesia_dir(),
    ok = rabbit_mnesia:prepare(),
    ok = ensure_working_log_handlers(),
    ok = rabbit_upgrade:maybe_upgrade_mnesia().
>>>>>>> aa95db63

start() ->
    start_it(fun() ->
                     %% We do not want to HiPE compile or upgrade
                     %% mnesia after just restarting the app
                     ok = ensure_application_loaded(),
                     ok = ensure_working_log_handlers(),
                     ok = app_utils:start_applications(app_startup_order()),
                     ok = print_plugin_info(rabbit_plugins:active())
             end).

boot() ->
    start_it(fun() ->
                     ok = ensure_application_loaded(),
                     maybe_hipe_compile(),
                     ok = ensure_working_log_handlers(),
                     ok = rabbit_upgrade:maybe_upgrade_mnesia(),
                     Plugins = rabbit_plugins:setup(),
                     ToBeLoaded = Plugins ++ ?APPS,
                     ok = app_utils:load_applications(ToBeLoaded),
                     StartupApps = app_utils:app_dependency_order(ToBeLoaded,
                                                                  false),
                     ok = app_utils:start_applications(StartupApps),
                     ok = print_plugin_info(Plugins)
             end).

start_it(StartFun) ->
    try
        StartFun()
    after
        %% give the error loggers some time to catch up
        timer:sleep(100)
    end.

stop() ->
    rabbit_log:info("Stopping Rabbit~n"),
    ok = app_utils:stop_applications(app_shutdown_order()).

stop_and_halt() ->
    try
        stop()
    after
        rabbit_misc:local_info_msg("Halting Erlang VM~n", []),
        init:stop()
    end,
    ok.

await_startup() ->
    app_utils:wait_for_applications(app_startup_order()).

status() ->
    S1 = [{pid,                  list_to_integer(os:getpid())},
          {running_applications, application:which_applications(infinity)},
          {os,                   os:type()},
          {erlang_version,       erlang:system_info(system_version)},
          {memory,               erlang:memory()}],
    S2 = rabbit_misc:filter_exit_map(
           fun ({Key, {M, F, A}}) -> {Key, erlang:apply(M, F, A)} end,
           [{vm_memory_high_watermark, {vm_memory_monitor,
                                        get_vm_memory_high_watermark, []}},
            {vm_memory_limit,          {vm_memory_monitor,
                                        get_memory_limit, []}},
            {disk_free_limit,          {rabbit_disk_monitor,
                                        get_disk_free_limit, []}},
            {disk_free,                {rabbit_disk_monitor,
                                        get_disk_free, []}}]),
    S3 = rabbit_misc:with_exit_handler(
           fun () -> [] end,
           fun () -> [{file_descriptors, file_handle_cache:info()}] end),
    S4 = [{processes,        [{limit, erlang:system_info(process_limit)},
                              {used, erlang:system_info(process_count)}]},
          {run_queue,        erlang:statistics(run_queue)},
          {uptime,           begin
                                 {T,_} = erlang:statistics(wall_clock),
                                 T div 1000
                             end}],
    S1 ++ S2 ++ S3 ++ S4.

is_running() -> is_running(node()).

is_running(Node) ->
    rabbit_nodes:is_running(Node, rabbit).

environment() ->
    lists:keysort(
      1, [P || P = {K, _} <- application:get_all_env(rabbit),
               K =/= default_pass]).

rotate_logs(BinarySuffix) ->
    Suffix = binary_to_list(BinarySuffix),
    rabbit_misc:local_info_msg("Rotating logs with suffix '~s'~n", [Suffix]),
    log_rotation_result(rotate_logs(log_location(kernel),
                                    Suffix,
                                    rabbit_error_logger_file_h),
                        rotate_logs(log_location(sasl),
                                    Suffix,
                                    rabbit_sasl_report_file_h)).

%%--------------------------------------------------------------------

start(normal, []) ->
    case erts_version_check() of
        ok ->
            {ok, SupPid} = rabbit_sup:start_link(),
            true = register(rabbit, self()),
            print_banner(),
            [ok = run_boot_step(Step) || Step <- boot_steps()],
            io:format("~nbroker running~n"),
            {ok, SupPid};
        Error ->
            Error
    end.

stop(_State) ->
    ok = rabbit_mnesia:update_cluster_nodes_status(),
    terminated_ok = error_logger:delete_report_handler(rabbit_error_logger),
    ok = rabbit_alarm:stop(),
    ok = case rabbit_mnesia:is_clustered() of
             true  -> rabbit_amqqueue:on_node_down(node());
             false -> rabbit_mnesia:empty_ram_only_tables()
         end,
    ok.

%%---------------------------------------------------------------------------
%% application life cycle

app_startup_order() ->
    ok = app_utils:load_applications(?APPS),
    app_utils:app_dependency_order(?APPS, false).

app_shutdown_order() ->
    Apps = ?APPS ++ rabbit_plugins:active(),
    app_utils:app_dependency_order(Apps, true).

%%---------------------------------------------------------------------------
%% boot step logic

run_boot_step({StepName, Attributes}) ->
    Description = case lists:keysearch(description, 1, Attributes) of
                      {value, {_, D}} -> D;
                      false           -> StepName
                  end,
    case [MFA || {mfa, MFA} <- Attributes] of
        [] ->
            io:format("-- ~s~n", [Description]);
        MFAs ->
            io:format("starting ~-60s ...", [Description]),
            [try
                 apply(M,F,A)
             catch
                 _:Reason -> boot_step_error(Reason, erlang:get_stacktrace())
             end || {M,F,A} <- MFAs],
            io:format("done~n"),
            ok
    end.

boot_steps() ->
    sort_boot_steps(rabbit_misc:all_module_attributes(rabbit_boot_step)).

vertices(_Module, Steps) ->
    [{StepName, {StepName, Atts}} || {StepName, Atts} <- Steps].

edges(_Module, Steps) ->
    [case Key of
         requires -> {StepName, OtherStep};
         enables  -> {OtherStep, StepName}
     end || {StepName, Atts} <- Steps,
            {Key, OtherStep} <- Atts,
            Key =:= requires orelse Key =:= enables].

sort_boot_steps(UnsortedSteps) ->
    case rabbit_misc:build_acyclic_graph(fun vertices/2, fun edges/2,
                                         UnsortedSteps) of
        {ok, G} ->
            %% Use topological sort to find a consistent ordering (if
            %% there is one, otherwise fail).
            SortedSteps = lists:reverse(
                            [begin
                                 {StepName, Step} = digraph:vertex(G,
                                                                   StepName),
                                 Step
                             end || StepName <- digraph_utils:topsort(G)]),
            digraph:delete(G),
            %% Check that all mentioned {M,F,A} triples are exported.
            case [{StepName, {M,F,A}} ||
                     {StepName, Attributes} <- SortedSteps,
                     {mfa, {M,F,A}}         <- Attributes,
                     not erlang:function_exported(M, F, length(A))] of
                []               -> SortedSteps;
                MissingFunctions -> boot_error(
                                      "Boot step functions not exported: ~p~n",
                                      [MissingFunctions])
            end;
        {error, {vertex, duplicate, StepName}} ->
            boot_error("Duplicate boot step name: ~w~n", [StepName]);
        {error, {edge, Reason, From, To}} ->
            boot_error(
              "Could not add boot step dependency of ~w on ~w:~n~s",
              [To, From,
               case Reason of
                   {bad_vertex, V} ->
                       io_lib:format("Boot step not registered: ~w~n", [V]);
                   {bad_edge, [First | Rest]} ->
                       [io_lib:format("Cyclic dependency: ~w", [First]),
                        [io_lib:format(" depends on ~w", [Next]) ||
                            Next <- Rest],
                        io_lib:format(" depends on ~w~n", [First])]
               end])
    end.

boot_step_error({error, {timeout_waiting_for_tables, _}}, _Stacktrace) ->
    AllNodes = rabbit_mnesia:all_clustered_nodes(),
    {Err, Nodes} =
        case AllNodes -- [node()] of
            [] -> {"Timeout contacting cluster nodes. Since RabbitMQ was"
                   " shut down forcefully~nit cannot determine which nodes"
                   " are timing out.~n", []};
            Ns -> {rabbit_misc:format(
                     "Timeout contacting cluster nodes: ~p.~n", [Ns]),
                   Ns}
        end,
    boot_error(Err ++ rabbit_nodes:diagnostics(Nodes) ++ "~n~n", []);

boot_step_error(Reason, Stacktrace) ->
    boot_error("Error description:~n   ~p~n~n"
               "Log files (may contain more information):~n   ~s~n   ~s~n~n"
               "Stack trace:~n   ~p~n~n",
               [Reason, log_location(kernel), log_location(sasl), Stacktrace]).

boot_error(Format, Args) ->
    io:format("~n~nBOOT FAILED~n===========~n~n" ++ Format, Args),
    error_logger:error_msg(Format, Args),
    timer:sleep(1000),
    exit({?MODULE, failure_during_boot}).

%%---------------------------------------------------------------------------
%% boot step functions

boot_delegate() ->
    {ok, Count} = application:get_env(rabbit, delegate_count),
    rabbit_sup:start_supervisor_child(delegate_sup, [Count]).

recover() ->
    rabbit_binding:recover(rabbit_exchange:recover(), rabbit_amqqueue:start()).

maybe_insert_default_data() ->
    case rabbit_mnesia:is_db_empty() of
        true -> insert_default_data();
        false -> ok
    end.

insert_default_data() ->
    {ok, DefaultUser} = application:get_env(default_user),
    {ok, DefaultPass} = application:get_env(default_pass),
    {ok, DefaultTags} = application:get_env(default_user_tags),
    {ok, DefaultVHost} = application:get_env(default_vhost),
    {ok, [DefaultConfigurePerm, DefaultWritePerm, DefaultReadPerm]} =
        application:get_env(default_permissions),
    ok = rabbit_vhost:add(DefaultVHost),
    ok = rabbit_auth_backend_internal:add_user(DefaultUser, DefaultPass),
    ok = rabbit_auth_backend_internal:set_tags(DefaultUser, DefaultTags),
    ok = rabbit_auth_backend_internal:set_permissions(DefaultUser,
                                                      DefaultVHost,
                                                      DefaultConfigurePerm,
                                                      DefaultWritePerm,
                                                      DefaultReadPerm),
    ok.

%%---------------------------------------------------------------------------
%% logging

ensure_working_log_handlers() ->
    Handlers = gen_event:which_handlers(error_logger),
    ok = ensure_working_log_handler(error_logger_tty_h,
                                    rabbit_error_logger_file_h,
                                    error_logger_tty_h,
                                    log_location(kernel),
                                    Handlers),

    ok = ensure_working_log_handler(sasl_report_tty_h,
                                    rabbit_sasl_report_file_h,
                                    sasl_report_tty_h,
                                    log_location(sasl),
                                    Handlers),
    ok.

ensure_working_log_handler(OldHandler, NewHandler, TTYHandler,
                           LogLocation, Handlers) ->
    case LogLocation of
        undefined -> ok;
        tty       -> case lists:member(TTYHandler, Handlers) of
                         true  -> ok;
                         false ->
                             throw({error, {cannot_log_to_tty,
                                            TTYHandler, not_installed}})
                     end;
        _         -> case lists:member(NewHandler, Handlers) of
                         true  -> ok;
                         false -> case rotate_logs(LogLocation, "",
                                                   OldHandler, NewHandler) of
                                      ok -> ok;
                                      {error, Reason} ->
                                          throw({error, {cannot_log_to_file,
                                                         LogLocation, Reason}})
                                  end
                     end
    end.

log_location(Type) ->
    case application:get_env(rabbit, case Type of
                                         kernel -> error_logger;
                                         sasl   -> sasl_error_logger
                                     end) of
        {ok, {file, File}} -> File;
        {ok, false}        -> undefined;
        {ok, tty}          -> tty;
        {ok, silent}       -> undefined;
        {ok, Bad}          -> throw({error, {cannot_log_to_file, Bad}});
        _                  -> undefined
    end.

rotate_logs(File, Suffix, Handler) ->
    rotate_logs(File, Suffix, Handler, Handler).

rotate_logs(undefined, _Suffix, _OldHandler, _NewHandler) -> ok;
rotate_logs(tty,       _Suffix, _OldHandler, _NewHandler) -> ok;
rotate_logs(File,       Suffix,  OldHandler,  NewHandler) ->
    gen_event:swap_handler(error_logger,
                           {OldHandler, swap},
                           {NewHandler, {File, Suffix}}).

log_rotation_result({error, MainLogError}, {error, SaslLogError}) ->
    {error, {{cannot_rotate_main_logs, MainLogError},
             {cannot_rotate_sasl_logs, SaslLogError}}};
log_rotation_result({error, MainLogError}, ok) ->
    {error, {cannot_rotate_main_logs, MainLogError}};
log_rotation_result(ok, {error, SaslLogError}) ->
    {error, {cannot_rotate_sasl_logs, SaslLogError}};
log_rotation_result(ok, ok) ->
    ok.

force_event_refresh() ->
    rabbit_direct:force_event_refresh(),
    rabbit_networking:force_connection_event_refresh(),
    rabbit_channel:force_event_refresh(),
    rabbit_amqqueue:force_event_refresh().

%%---------------------------------------------------------------------------
%% misc

print_plugin_info([]) ->
    ok;
print_plugin_info(Plugins) ->
    %% This gets invoked by rabbitmqctl start_app, outside the context
    %% of the rabbit application
    rabbit_misc:with_local_io(
      fun() ->
              io:format("~n-- plugins running~n"),
              [print_plugin_info(
                 AppName, element(2, application:get_key(AppName, vsn)))
               || AppName <- Plugins],
              ok
      end).

print_plugin_info(Plugin, Vsn) ->
    Len = 76 - length(Vsn),
    io:format("~-" ++ integer_to_list(Len) ++ "s ~s~n", [Plugin, Vsn]).

erts_version_check() ->
    FoundVer = erlang:system_info(version),
    case rabbit_misc:version_compare(?ERTS_MINIMUM, FoundVer, lte) of
        true  -> ok;
        false -> {error, {erlang_version_too_old,
                          {found, FoundVer}, {required, ?ERTS_MINIMUM}}}
    end.

print_banner() ->
    {ok, Product} = application:get_key(id),
    {ok, Version} = application:get_key(vsn),
    ProductLen = string:len(Product),
    io:format("~n"
              "+---+   +---+~n"
              "|   |   |   |~n"
              "|   |   |   |~n"
              "|   |   |   |~n"
              "|   +---+   +-------+~n"
              "|                   |~n"
              "| ~s  +---+   |~n"
              "|           |   |   |~n"
              "| ~s  +---+   |~n"
              "|                   |~n"
              "+-------------------+~n"
              "~s~n~s~n~s~n~n",
              [Product, string:right([$v|Version], ProductLen),
               ?PROTOCOL_VERSION,
               ?COPYRIGHT_MESSAGE, ?INFORMATION_MESSAGE]),
    Settings = [{"node",           node()},
                {"app descriptor", app_location()},
                {"home dir",       home_dir()},
                {"config file(s)", config_files()},
                {"cookie hash",    rabbit_nodes:cookie_hash()},
                {"log",            log_location(kernel)},
                {"sasl log",       log_location(sasl)},
                {"database dir",   rabbit_mnesia:dir()},
                {"erlang version", erlang:system_info(version)}],
    DescrLen = 1 + lists:max([length(K) || {K, _V} <- Settings]),
    Format = fun (K, V) ->
                     io:format("~-" ++ integer_to_list(DescrLen) ++ "s: ~s~n",
                               [K, V])
             end,
    lists:foreach(fun ({"config file(s)" = K, []}) ->
                          Format(K, "(none)");
                      ({"config file(s)" = K, [V0 | Vs]}) ->
                          Format(K, V0), [Format("", V) || V <- Vs];
                      ({K, V}) ->
                          Format(K, V)
                  end, Settings),
    io:nl().

app_location() ->
    {ok, Application} = application:get_application(),
    filename:absname(code:where_is_file(atom_to_list(Application) ++ ".app")).

home_dir() ->
    case init:get_argument(home) of
        {ok, [[Home]]} -> Home;
        Other          -> Other
    end.

config_files() ->
    case init:get_argument(config) of
        {ok, Files} -> [filename:absname(
                          filename:rootname(File, ".config") ++ ".config") ||
                           [File] <- Files];
        error       -> []
    end.<|MERGE_RESOLUTION|>--- conflicted
+++ resolved
@@ -292,21 +292,14 @@
     case application:load(rabbit) of
         ok                                -> ok;
         {error, {already_loaded, rabbit}} -> ok
-<<<<<<< HEAD
-    end.
-=======
-    end,
-    ok = rabbit_mnesia:ensure_mnesia_dir(),
-    ok = rabbit_mnesia:prepare(),
-    ok = ensure_working_log_handlers(),
-    ok = rabbit_upgrade:maybe_upgrade_mnesia().
->>>>>>> aa95db63
+    end.
 
 start() ->
     start_it(fun() ->
                      %% We do not want to HiPE compile or upgrade
                      %% mnesia after just restarting the app
                      ok = ensure_application_loaded(),
+                     ok = rabbit_mnesia:prepare(),
                      ok = ensure_working_log_handlers(),
                      ok = app_utils:start_applications(app_startup_order()),
                      ok = print_plugin_info(rabbit_plugins:active())
@@ -315,6 +308,7 @@
 boot() ->
     start_it(fun() ->
                      ok = ensure_application_loaded(),
+                     ok = rabbit_mnesia:prepare(),
                      maybe_hipe_compile(),
                      ok = ensure_working_log_handlers(),
                      ok = rabbit_upgrade:maybe_upgrade_mnesia(),
