--- conflicted
+++ resolved
@@ -18,11 +18,8 @@
 
 -export([start/0, stop/0, declare/5, delete_immediately/1, delete/3, purge/1]).
 -export([pseudo_queue/2]).
-<<<<<<< HEAD
--export([lookup/1, with/2, with/3, with_or_die/2, assert_equivalence/5,
-=======
--export([lookup/1, lookup_absent/1, with/2, with_or_die/2, assert_equivalence/5,
->>>>>>> 321e0980
+-export([lookup/1, lookup_absent/1, with/2, with/3, with_or_die/2,
+         assert_equivalence/5,
          check_exclusive_access/2, with_exclusive_access_or_die/3,
          stat/1, deliver/2, deliver_flow/2, requeue/3, ack/3, reject/4]).
 -export([list/0, list/1, info_keys/0, info/1, info/2, info_all/1, info_all/2]).
@@ -67,7 +64,8 @@
 -type(routing_result() :: 'routed' | 'unroutable').
 -type(queue_or_absent() :: rabbit_types:amqqueue() |
                            {'absent', rabbit_types:amqqueue()}).
-
+-type(not_found_or_absent() :: 'not_found' |
+                               {'absent', rabbit_types:amqqueue()}).
 -spec(start/0 :: () -> [name()]).
 -spec(stop/0 :: () -> 'ok').
 -spec(declare/5 ::
@@ -85,17 +83,12 @@
         (name()) -> rabbit_types:ok(rabbit_types:amqqueue()) |
                     rabbit_types:error('not_found');
         ([name()]) -> [rabbit_types:amqqueue()]).
-<<<<<<< HEAD
--spec(with/2 :: (name(), qfun(A)) -> A | rabbit_types:error('not_found')).
--spec(with/3 :: (name(), qfun(A), fun(() -> B)) -> A | B).
-=======
 -spec(lookup_absent/1 ::
         (name()) -> rabbit_types:ok(rabbit_types:amqqueue()) |
                     rabbit_types:error('not_found')).
 -spec(with/2 :: (name(), qfun(A)) ->
-                     A | rabbit_types:error(
-                           'not_found' | {'absent', rabbit_types:amqqueue()})).
->>>>>>> 321e0980
+                     A | rabbit_types:error(not_found_or_absent())).
+-spec(with/3 :: (name(), qfun(A), fun((not_found_or_absent()) -> B)) -> A | B).
 -spec(with_or_die/2 ::
         (name(), qfun(A)) -> A | rabbit_types:channel_exit()).
 -spec(assert_equivalence/5 ::
@@ -317,6 +310,15 @@
         [Q] -> {ok, Q} %% Q exists on stopped node
     end.
 
+not_found_or_absent(Name) ->
+    %% We should read from both tables inside a tx, to get a
+    %% consistent view. But the chances of an inconsistency are small,
+    %% and only affect the error kind.
+    case rabbit_misc:dirty_read({rabbit_durable_queue, Name}) of
+        {error, not_found} -> not_found;
+        {ok, Q}            -> {absent, Q}
+    end.
+
 with(Name, F, E) ->
     case lookup(Name) of
         {ok, Q = #amqqueue{pid = QPid}} ->
@@ -333,15 +335,6 @@
               end, fun () -> F(Q) end);
         {error, not_found} ->
             E(not_found_or_absent(Name))
-    end.
-
-not_found_or_absent(Name) ->
-    %% We should read from both tables inside a tx, to get a
-    %% consistent view. But the chances of an inconsistency are small,
-    %% and only affect the error kind.
-    case rabbit_misc:dirty_read({rabbit_durable_queue, Name}) of
-        {error, not_found} -> not_found;
-        {ok, Q}            -> {absent, Q}
     end.
 
 with(Name, F) -> with(Name, F, fun (E) -> {error, E} end).
