%%   The contents of this file are subject to the Mozilla Public License
%%   Version 1.1 (the "License"); you may not use this file except in
%%   compliance with the License. You may obtain a copy of the License at
%%   http://www.mozilla.org/MPL/
%%
%%   Software distributed under the License is distributed on an "AS IS"
%%   basis, WITHOUT WARRANTY OF ANY KIND, either express or implied. See the
%%   License for the specific language governing rights and limitations
%%   under the License.
%%
%%   The Original Code is RabbitMQ.
%%
%%   The Initial Developers of the Original Code are LShift Ltd,
%%   Cohesive Financial Technologies LLC, and Rabbit Technologies Ltd.
%%
%%   Portions created before 22-Nov-2008 00:00:00 GMT by LShift Ltd,
%%   Cohesive Financial Technologies LLC, or Rabbit Technologies Ltd
%%   are Copyright (C) 2007-2008 LShift Ltd, Cohesive Financial
%%   Technologies LLC, and Rabbit Technologies Ltd.
%%
%%   Portions created by LShift Ltd are Copyright (C) 2007-2009 LShift
%%   Ltd. Portions created by Cohesive Financial Technologies LLC are
%%   Copyright (C) 2007-2009 Cohesive Financial Technologies
%%   LLC. Portions created by Rabbit Technologies Ltd are Copyright
%%   (C) 2007-2009 Rabbit Technologies Ltd.
%%
%%   All Rights Reserved.
%%
%%   Contributor(s): ______________________________________.
%%

-module(rabbit_mixed_queue).

-include("rabbit.hrl").

-export([init/3]).

-export([publish/2, publish_delivered/2, deliver/1, ack/2,
         tx_publish/2, tx_commit/3, tx_cancel/2, requeue/2, purge/1,
         length/1, is_empty/1, delete_queue/1]).

-export([to_disk_only_mode/2, to_mixed_mode/2, estimate_queue_memory/1,
         info/1]).

-record(mqstate, { mode,
                   msg_buf,
                   queue,
                   is_durable,
                   length,
                   memory_size
                 }
       ).

-ifdef(use_specs).

-type(mode() :: ( 'disk' | 'mixed' )).
-type(mqstate() :: #mqstate { mode :: mode(),
                              msg_buf :: queue(),
                              queue :: queue_name(),
                              is_durable :: bool(),
                              length :: non_neg_integer(),
                              memory_size :: non_neg_integer()
                            }).
-type(acktag() :: ( 'noack' | { non_neg_integer(), non_neg_integer() })).
-type(okmqs() :: {'ok', mqstate()}).

-spec(init/3 :: (queue_name(), bool(), mode()) -> okmqs()).
-spec(publish/2 :: (message(), mqstate()) -> okmqs()).
-spec(publish_delivered/2 :: (message(), mqstate()) ->
             {'ok', acktag(), mqstate()}).
-spec(deliver/1 :: (mqstate()) ->
             {('empty' | {message(), bool(), acktag(), non_neg_integer()}),
              mqstate()}).
-spec(ack/2 :: ([acktag()], mqstate()) -> okmqs()).
-spec(tx_publish/2 :: (message(), mqstate()) -> okmqs()).
-spec(tx_commit/3 :: ([message()], [acktag()], mqstate()) -> okmqs()).
-spec(tx_cancel/2 :: ([message()], mqstate()) -> okmqs()).
-spec(requeue/2 :: ([{message(), acktag()}], mqstate()) -> okmqs()).
-spec(purge/1 :: (mqstate()) -> okmqs()).
             
-spec(delete_queue/1 :: (mqstate()) -> {'ok', mqstate()}).
             
-spec(length/1 :: (mqstate()) -> non_neg_integer()).
-spec(is_empty/1 :: (mqstate()) -> bool()).

-spec(to_disk_only_mode/2 :: ([message()], mqstate()) -> okmqs()).
-spec(to_mixed_mode/2 :: ([message()], mqstate()) -> okmqs()).

-spec(estimate_queue_memory/1 :: (mqstate()) -> non_neg_integer).
-spec(info/1 :: (mqstate()) -> mode()).

-endif.

init(Queue, IsDurable, disk) ->
    purge_non_persistent_messages(
      #mqstate { mode = disk, msg_buf = queue:new(), queue = Queue,
                 is_durable = IsDurable, length = 0, memory_size = 0 });
init(Queue, IsDurable, mixed) ->
    {ok, State} = init(Queue, IsDurable, disk),
    to_mixed_mode([], State).

size_of_message(
  #basic_message { content = #content { payload_fragments_rev = Payload }}) ->
    lists:foldl(fun (Frag, SumAcc) ->
                        SumAcc + size(Frag)
                end, 0, Payload).

to_disk_only_mode(_TxnMessages, State = #mqstate { mode = disk }) ->
    {ok, State};
to_disk_only_mode(TxnMessages, State =
                  #mqstate { mode = mixed, queue = Q, msg_buf = MsgBuf,
                             is_durable = IsDurable }) ->
    rabbit_log:info("Converting queue to disk only mode: ~p~n", [Q]),
    %% We enqueue _everything_ here. This means that should a message
    %% already be in the disk queue we must remove it and add it back
    %% in. Fortunately, by using requeue, we avoid rewriting the
    %% message on disk.
    %% Note we also batch together messages on disk so that we minimise
    %% the calls to requeue.
    Msgs = queue:to_list(MsgBuf),
    Requeue =
        lists:foldl(
          fun ({Msg = #basic_message { guid = MsgId }, IsDelivered, OnDisk},
               RQueueAcc) ->
                  if OnDisk ->
                          {MsgId, IsDelivered, AckTag, _PersistRemaining} =
                              rabbit_disk_queue:phantom_deliver(Q),
                          [ {AckTag, {next, IsDelivered}} | RQueueAcc ];
                     true ->
                          ok = if [] == RQueueAcc -> ok;
                                  true ->
                                       rabbit_disk_queue:requeue_with_seqs(
                                         Q, lists:reverse(RQueueAcc))
                               end,
                          ok = rabbit_disk_queue:publish(
                                 Q, Msg, false),
                          []
                  end
          end, [], Msgs),
    ok = if [] == Requeue -> ok;
            true ->
                 rabbit_disk_queue:requeue_with_seqs(Q, lists:reverse(Requeue))
         end,
    %% tx_publish txn messages. Some of these will have been already
    %% published if they really are durable and persistent which is
    %% why we can't just use our own tx_publish/2 function (would end
    %% up publishing twice, so refcount would go wrong in disk_queue).
    lists:foreach(
      fun (Msg = #basic_message { is_persistent = IsPersistent }) ->
              ok = case IsDurable andalso IsPersistent of
                       true -> ok;
                       _    -> rabbit_disk_queue:tx_publish(Msg)
                   end
      end, TxnMessages),
    {ok, State #mqstate { mode = disk, msg_buf = queue:new() }}.

to_mixed_mode(_TxnMessages, State = #mqstate { mode = mixed }) ->
    {ok, State};
to_mixed_mode(TxnMessages, State =
              #mqstate { mode = disk, queue = Q, length = Length,
                         is_durable = IsDurable }) ->
    rabbit_log:info("Converting queue to mixed mode: ~p~n", [Q]),
    %% load up a new queue with everything that's on disk.
    %% don't remove non-persistent messages that happen to be on disk
    QList = rabbit_disk_queue:dump_queue(Q),
    {MsgBuf1, Length} =
        lists:foldl(
          fun ({Msg, _Size, IsDelivered, _AckTag, _SeqId},
               {Buf, L}) ->
                  {queue:in({Msg, IsDelivered, true}, Buf), L+1}
          end, {queue:new(), 0}, QList),
    %% remove txn messages from disk which are neither persistent and
    %% durable. This is necessary to avoid leaks. This is also pretty
    %% much the inverse behaviour of our own tx_cancel/2 which is why
    %% we're not using it.
    Cancel =
        lists:foldl(
          fun (Msg = #basic_message { is_persistent = IsPersistent }, Acc) ->
                  case IsDurable andalso IsPersistent of
                      true -> Acc;
                      _    -> [Msg #basic_message.guid | Acc]
                  end
          end, [], TxnMessages),
    ok = rabbit_disk_queue:tx_cancel(Cancel),
    {ok, State #mqstate { mode = mixed, msg_buf = MsgBuf1 }}.

purge_non_persistent_messages(State = #mqstate { mode = disk, queue = Q,
                                                 is_durable = IsDurable,
                                                 memory_size = QSize }) ->
    %% iterate through the content on disk, ack anything which isn't
    %% persistent, accumulate everything else that is persistent and
    %% requeue it
    {Acks, Requeue, Length, ASize} =
        deliver_all_messages(Q, IsDurable, [], [], 0, 0),
    ok = if Requeue == [] -> ok;
            true ->
                 rabbit_disk_queue:requeue_with_seqs(Q, lists:reverse(Requeue))
         end,
    ok = if Acks == [] -> ok;
            true -> rabbit_disk_queue:ack(Q, Acks)
         end,
    {ok, State #mqstate { length = Length, memory_size = QSize - ASize }}.

deliver_all_messages(Q, IsDurable, Acks, Requeue, Length, ASize) ->
    case rabbit_disk_queue:deliver(Q) of
        empty -> {Acks, Requeue, Length, ASize};
        {Msg = #basic_message { is_persistent = IsPersistent },
         _Size, IsDelivered, AckTag, _Remaining} ->
            OnDisk = IsPersistent andalso IsDurable,
            {Acks1, Requeue1, Length1, ASize1} =
                if OnDisk -> { Acks,
                               [{AckTag, {next, IsDelivered}} | Requeue],
                               Length + 1, ASize };
                   true   -> { [AckTag | Acks], Requeue, Length,
                               ASize + size_of_message(Msg) }
                end,
            deliver_all_messages(Q, IsDurable, Acks1, Requeue1, Length1, ASize1)
    end.

publish(Msg, State = #mqstate { mode = disk, queue = Q, length = Length,
                                memory_size = Size }) ->
    ok = rabbit_disk_queue:publish(Q, Msg, false),
    Size1 = Size + size_of_message(Msg),
    {ok, State #mqstate { length = Length + 1, memory_size = Size1 }};
publish(Msg = #basic_message { is_persistent = IsPersistent }, State = 
        #mqstate { queue = Q, mode = mixed, is_durable = IsDurable,
                   msg_buf = MsgBuf, length = Length, memory_size = Size }) ->
    OnDisk = IsDurable andalso IsPersistent,
    ok = if OnDisk ->
                 rabbit_disk_queue:publish(Q, Msg, false);
            true -> ok
         end,
    Size1 = Size + size_of_message(Msg),
    {ok, State #mqstate { msg_buf = queue:in({Msg, false, OnDisk}, MsgBuf),
                          length = Length + 1, memory_size = Size1 }}.

%% Assumption here is that the queue is empty already (only called via
%% attempt_immediate_delivery).
publish_delivered(Msg =
                  #basic_message { guid = MsgId, is_persistent = IsPersistent},
                  State =
                  #mqstate { mode = Mode, is_durable = IsDurable,
                             queue = Q, length = 0, memory_size = QSize })
  when Mode =:= disk orelse (IsDurable andalso IsPersistent) ->
    rabbit_disk_queue:publish(Q, Msg, false),
    State1 = State #mqstate { memory_size = QSize + size_of_message(Msg) },
    if IsDurable andalso IsPersistent ->
            %% must call phantom_deliver otherwise the msg remains at
            %% the head of the queue. This is synchronous, but
            %% unavoidable as we need the AckTag
            {MsgId, false, AckTag, 0} = rabbit_disk_queue:phantom_deliver(Q),
            {ok, AckTag, State1};
       true ->
            %% in this case, we don't actually care about the ack, so
            %% auto ack it (asynchronously).
            ok = rabbit_disk_queue:auto_ack_next_message(Q),
            {ok, noack, State1}
    end;
publish_delivered(Msg, State =
                  #mqstate { mode = mixed, length = 0, memory_size = QSize }) ->
    {ok, noack, State #mqstate { memory_size = QSize + size_of_message(Msg) }}.

deliver(State = #mqstate { length = 0 }) ->
    {empty, State};
deliver(State = #mqstate { mode = disk, queue = Q, is_durable = IsDurable,
                           length = Length }) ->
    {Msg = #basic_message { is_persistent = IsPersistent },
     _Size, IsDelivered, AckTag, Remaining}
        = rabbit_disk_queue:deliver(Q),
    AckTag1 = if IsPersistent andalso IsDurable -> AckTag;
                 true -> ok = rabbit_disk_queue:ack(Q, [AckTag]),
                         noack
              end,
    {{Msg, IsDelivered, AckTag1, Remaining},
     State #mqstate { length = Length - 1 }};
deliver(State = #mqstate { mode = mixed, msg_buf = MsgBuf, queue = Q,
                           is_durable = IsDurable, length = Length }) ->
    {{value, {Msg = #basic_message { guid = MsgId,
                                     is_persistent = IsPersistent },
              IsDelivered, OnDisk}}, MsgBuf1}
        = queue:out(MsgBuf),
    AckTag =
        if OnDisk ->
                if IsPersistent andalso IsDurable -> 
                        {MsgId, IsDelivered, AckTag1, _PersistRem} =
                            rabbit_disk_queue:phantom_deliver(Q),
                        AckTag1;
                   true ->
                        ok = rabbit_disk_queue:auto_ack_next_message(Q),
                        noack
                end;
           true -> noack
        end,
    Rem = Length - 1,
    {{Msg, IsDelivered, AckTag, Rem},
     State #mqstate { msg_buf = MsgBuf1, length = Rem }}.

remove_noacks(MsgsWithAcks) ->
    {AckTags, ASize} =
      lists:foldl(
        fun ({Msg, noack}, {AccAckTags, AccSize}) ->
                {AccAckTags, size_of_message(Msg) + AccSize};
            ({Msg, AckTag}, {AccAckTags, AccSize}) ->
                {[AckTag | AccAckTags], size_of_message(Msg) + AccSize}
        end, {[], 0}, MsgsWithAcks),
    {lists:reverse(AckTags), ASize}.

ack(MsgsWithAcks, State = #mqstate { queue = Q, memory_size = QSize }) ->
    case remove_noacks(MsgsWithAcks) of
        {[], ASize} -> {ok, State #mqstate { memory_size = QSize - ASize }};
        {AckTags, ASize} -> ok = rabbit_disk_queue:ack(Q, AckTags),
                            {ok, State #mqstate { memory_size = QSize - ASize }}
    end.
                                                   
tx_publish(Msg, State = #mqstate { mode = disk, memory_size = QSize }) ->
    ok = rabbit_disk_queue:tx_publish(Msg),
    {ok, State #mqstate { memory_size = QSize + size_of_message(Msg) }};
tx_publish(Msg = #basic_message { is_persistent = IsPersistent }, State =
           #mqstate { mode = mixed, is_durable = IsDurable,
                      memory_size = QSize })
  when IsDurable andalso IsPersistent ->
    ok = rabbit_disk_queue:tx_publish(Msg),
    {ok, State #mqstate { memory_size = QSize + size_of_message(Msg) }};
tx_publish(Msg, State = #mqstate { mode = mixed, memory_size = QSize }) ->
    %% this message will reappear in the tx_commit, so ignore for now
    {ok, State #mqstate { memory_size = QSize + size_of_message(Msg) }}.

only_msg_ids(Pubs) ->
    lists:map(fun (Msg) -> Msg #basic_message.guid end, Pubs).

tx_commit(Publishes, MsgsWithAcks,
          State = #mqstate { mode = disk, queue = Q, length = Length,
                             memory_size = QSize }) ->
    {RealAcks, ASize} = remove_noacks(MsgsWithAcks),
    ok = if ([] == Publishes) andalso ([] == RealAcks) -> ok;
            true -> rabbit_disk_queue:tx_commit(Q, only_msg_ids(Publishes),
                                                RealAcks)
         end,
    {ok, State #mqstate { length = Length + erlang:length(Publishes),
                          memory_size = QSize - ASize }};
tx_commit(Publishes, MsgsWithAcks,
          State = #mqstate { mode = mixed, queue = Q, msg_buf = MsgBuf,
                             is_durable = IsDurable, length = Length,
                             memory_size = QSize }) ->
    {PersistentPubs, MsgBuf1} =
        lists:foldl(fun (Msg = #basic_message { is_persistent = IsPersistent },
                         {Acc, MsgBuf2}) ->
                            OnDisk = IsPersistent andalso IsDurable,
                            Acc1 =
                                if OnDisk ->
                                        [Msg #basic_message.guid | Acc];
                                   true -> Acc
                                end,
                            {Acc1, queue:in({Msg, false, OnDisk}, MsgBuf2)}
                    end, {[], MsgBuf}, Publishes),
    %% foldl reverses, so re-reverse PersistentPubs to match
    %% requirements of rabbit_disk_queue (ascending SeqIds)
    {RealAcks, ASize} = remove_noacks(MsgsWithAcks),
    ok = if ([] == PersistentPubs) andalso ([] == RealAcks) -> ok;
            true ->
                 rabbit_disk_queue:tx_commit(
                   Q, lists:reverse(PersistentPubs), RealAcks)
         end,
    {ok, State #mqstate { msg_buf = MsgBuf1,
                          length = Length + erlang:length(Publishes),
                          memory_size = QSize - ASize }}.

<<<<<<< HEAD
tx_cancel(Publishes, State = #mqstate { mode = disk, memory_size = QSize }) ->
    {MsgIds, CSize} =
        lists:foldl(
          fun (Msg = #basic_message { guid = MsgId }, {MsgIdsAcc, CSizeAcc}) ->
                  {[MsgId | MsgIdsAcc], CSizeAcc + size_of_message(Msg)}
          end, {[], 0}, Publishes),
    ok = rabbit_disk_queue:tx_cancel(lists:reverse(MsgIds)),
    {ok, State #mqstate { memory_size = QSize - CSize }};
tx_cancel(Publishes, State = #mqstate { mode = mixed, is_durable = IsDurable,
                                        memory_size = QSize }) ->
    {PersistentPubs, CSize} =
        lists:foldl(
          fun (Msg = #basic_message { is_persistent = IsPersistent,
                                      guid = MsgId }, {Acc, CSizeAcc}) ->
                  CSizeAcc1 = CSizeAcc + size_of_message(Msg),
                  {case IsPersistent of
                       true -> [MsgId | Acc];
                       _    -> Acc
                   end, CSizeAcc1}
          end, {[], 0}, Publishes),
=======
only_persistent_msg_ids(Pubs) ->
      lists:foldl(
        fun (Msg = #basic_message { is_persistent = IsPersistent }, Acc) ->
                if IsPersistent -> [Msg #basic_message.guid | Acc];
                   true -> Acc
                end
        end, [], Pubs).

tx_cancel(Publishes, State = #mqstate { mode = disk }) ->
    ok = rabbit_disk_queue:tx_cancel(only_msg_ids(Publishes)),
    {ok, State};
tx_cancel(Publishes,
          State = #mqstate { mode = mixed, is_durable = IsDurable }) ->
>>>>>>> cca6c812
    ok =
        if IsDurable ->
                rabbit_disk_queue:tx_cancel(lists:reverse(PersistentPubs));
           true -> ok
        end,
    {ok, State #mqstate { memory_size = QSize - CSize }}.

%% [{Msg, AckTag}]
requeue(MessagesWithAckTags, State = #mqstate { mode = disk, queue = Q,
                                                is_durable = IsDurable,
                                                length = Length,
                                                memory_size = QSize
                                              }) ->
    %% here, we may have messages with no ack tags, because of the
    %% fact they are not persistent, but nevertheless we want to
    %% requeue them. This means publishing them delivered.
    {Requeue, CSize}
        = lists:foldl(
            fun ({Msg = #basic_message { is_persistent = IsPersistent },
                  AckTag}, {RQ, CSizeAcc})
                when IsPersistent andalso IsDurable ->
                    {[AckTag | RQ], CSizeAcc + size_of_message(Msg)};
                ({Msg, _AckTag}, {RQ, CSizeAcc}) ->
                    ok = if RQ == [] -> ok;
                            true -> rabbit_disk_queue:requeue(
                                      Q, lists:reverse(RQ))
                         end,
                    _AckTag1 = rabbit_disk_queue:publish(
                                 Q, Msg, true),
                    {[], CSizeAcc + size_of_message(Msg)}
            end, {[], 0}, MessagesWithAckTags),
    ok = rabbit_disk_queue:requeue(Q, lists:reverse(Requeue)),
    {ok, State #mqstate { length = Length + erlang:length(MessagesWithAckTags),
                          memory_size = QSize + CSize
                        }};
requeue(MessagesWithAckTags, State = #mqstate { mode = mixed, queue = Q,
                                                msg_buf = MsgBuf,
                                                is_durable = IsDurable,
                                                length = Length,
                                                memory_size = QSize
                                              }) ->
    {PersistentPubs, MsgBuf1, CSize} =
        lists:foldl(
          fun ({Msg = #basic_message { is_persistent = IsPersistent }, AckTag},
               {Acc, MsgBuf2, CSizeAcc}) ->
                  OnDisk = IsDurable andalso IsPersistent,
                  Acc1 =
                      if OnDisk -> [AckTag | Acc];
                         true -> Acc
                      end,
                  CSizeAcc1 = CSizeAcc + size_of_message(Msg),
                  {Acc1, queue:in({Msg, true, OnDisk}, MsgBuf2), CSizeAcc1}
          end, {[], MsgBuf, 0}, MessagesWithAckTags),
    ok = if [] == PersistentPubs -> ok;
            true -> rabbit_disk_queue:requeue(Q, lists:reverse(PersistentPubs))
         end,
    {ok, State #mqstate {msg_buf = MsgBuf1, memory_size = QSize + CSize,
                         length = Length + erlang:length(MessagesWithAckTags)}}.

purge(State = #mqstate { queue = Q, mode = disk, length = Count }) ->
    Count = rabbit_disk_queue:purge(Q),
    {Count, State #mqstate { length = 0, memory_size = 0 }};
purge(State = #mqstate { queue = Q, mode = mixed, length = Length }) ->
    rabbit_disk_queue:purge(Q),
    {Length,
     State #mqstate { msg_buf = queue:new(), length = 0, memory_size = 0 }}.

delete_queue(State = #mqstate { queue = Q, mode = disk }) ->
    rabbit_disk_queue:delete_queue(Q),
    {ok, State #mqstate { length = 0, memory_size = 0 }};
delete_queue(State = #mqstate { queue = Q, mode = mixed }) ->
    rabbit_disk_queue:delete_queue(Q),
    {ok, State #mqstate { msg_buf = queue:new(), length = 0, memory_size = 0 }}.

length(#mqstate { length = Length }) ->
    Length.

is_empty(#mqstate { length = Length }) ->
    0 == Length.

estimate_queue_memory(#mqstate { memory_size = Size }) ->
    2 * Size. %% Magic number. Will probably need playing with.

info(#mqstate { mode = Mode }) ->
    Mode.<|MERGE_RESOLUTION|>--- conflicted
+++ resolved
@@ -303,7 +303,7 @@
             ({Msg, AckTag}, {AccAckTags, AccSize}) ->
                 {[AckTag | AccAckTags], size_of_message(Msg) + AccSize}
         end, {[], 0}, MsgsWithAcks),
-    {lists:reverse(AckTags), ASize}.
+    {AckTags, ASize}.
 
 ack(MsgsWithAcks, State = #mqstate { queue = Q, memory_size = QSize }) ->
     case remove_noacks(MsgsWithAcks) of
@@ -365,14 +365,13 @@
                           length = Length + erlang:length(Publishes),
                           memory_size = QSize - ASize }}.
 
-<<<<<<< HEAD
 tx_cancel(Publishes, State = #mqstate { mode = disk, memory_size = QSize }) ->
     {MsgIds, CSize} =
         lists:foldl(
           fun (Msg = #basic_message { guid = MsgId }, {MsgIdsAcc, CSizeAcc}) ->
                   {[MsgId | MsgIdsAcc], CSizeAcc + size_of_message(Msg)}
           end, {[], 0}, Publishes),
-    ok = rabbit_disk_queue:tx_cancel(lists:reverse(MsgIds)),
+    ok = rabbit_disk_queue:tx_cancel(MsgIds),
     {ok, State #mqstate { memory_size = QSize - CSize }};
 tx_cancel(Publishes, State = #mqstate { mode = mixed, is_durable = IsDurable,
                                         memory_size = QSize }) ->
@@ -386,24 +385,9 @@
                        _    -> Acc
                    end, CSizeAcc1}
           end, {[], 0}, Publishes),
-=======
-only_persistent_msg_ids(Pubs) ->
-      lists:foldl(
-        fun (Msg = #basic_message { is_persistent = IsPersistent }, Acc) ->
-                if IsPersistent -> [Msg #basic_message.guid | Acc];
-                   true -> Acc
-                end
-        end, [], Pubs).
-
-tx_cancel(Publishes, State = #mqstate { mode = disk }) ->
-    ok = rabbit_disk_queue:tx_cancel(only_msg_ids(Publishes)),
-    {ok, State};
-tx_cancel(Publishes,
-          State = #mqstate { mode = mixed, is_durable = IsDurable }) ->
->>>>>>> cca6c812
     ok =
         if IsDurable ->
-                rabbit_disk_queue:tx_cancel(lists:reverse(PersistentPubs));
+                rabbit_disk_queue:tx_cancel(PersistentPubs);
            true -> ok
         end,
     {ok, State #mqstate { memory_size = QSize - CSize }}.
