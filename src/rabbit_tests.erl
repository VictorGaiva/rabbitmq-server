%%   The contents of this file are subject to the Mozilla Public License
%%   Version 1.1 (the "License"); you may not use this file except in
%%   compliance with the License. You may obtain a copy of the License at
%%   http://www.mozilla.org/MPL/
%%
%%   Software distributed under the License is distributed on an "AS IS"
%%   basis, WITHOUT WARRANTY OF ANY KIND, either express or implied. See the
%%   License for the specific language governing rights and limitations
%%   under the License.
%%
%%   The Original Code is RabbitMQ.
%%
%%   The Initial Developers of the Original Code are LShift Ltd,
%%   Cohesive Financial Technologies LLC, and Rabbit Technologies Ltd.
%%
%%   Portions created before 22-Nov-2008 00:00:00 GMT by LShift Ltd,
%%   Cohesive Financial Technologies LLC, or Rabbit Technologies Ltd
%%   are Copyright (C) 2007-2008 LShift Ltd, Cohesive Financial
%%   Technologies LLC, and Rabbit Technologies Ltd.
%%
%%   Portions created by LShift Ltd are Copyright (C) 2007-2009 LShift
%%   Ltd. Portions created by Cohesive Financial Technologies LLC are
%%   Copyright (C) 2007-2009 Cohesive Financial Technologies
%%   LLC. Portions created by Rabbit Technologies Ltd are Copyright
%%   (C) 2007-2009 Rabbit Technologies Ltd.
%%
%%   All Rights Reserved.
%%
%%   Contributor(s): ______________________________________.
%%

-module(rabbit_tests).

-export([all_tests/0, test_parsing/0]).

%% Exported so the hook mechanism can call back
-export([handle_hook/3, bad_handle_hook/3, extra_arg_hook/5]).

-import(lists).

-include("rabbit.hrl").
-include_lib("kernel/include/file.hrl").

test_content_prop_roundtrip(Datum, Binary) ->
    Types =  [element(1, E) || E <- Datum],
    Values = [element(2, E) || E <- Datum],
    Values = rabbit_binary_parser:parse_properties(Types, Binary), %% assertion
    Binary = rabbit_binary_generator:encode_properties(Types, Values). %% assertion

all_tests() ->
    passed = test_priority_queue(),
    passed = test_unfold(),
    passed = test_parsing(),
    passed = test_content_framing(),
    passed = test_topic_matching(),
    passed = test_log_management(),
    passed = test_app_management(),
    passed = test_log_management_during_startup(),
    passed = test_cluster_management(),
    passed = test_user_management(),
    passed = test_server_status(),
    passed = test_hooks(),
    passed.

test_priority_queue() ->

    false = priority_queue:is_queue(not_a_queue),

    %% empty Q
    Q = priority_queue:new(),
    {true, true, 0, [], []} = test_priority_queue(Q),

    %% 1-4 element no-priority Q
    true = lists:all(fun (X) -> X =:= passed end,
                     lists:map(fun test_simple_n_element_queue/1,
                               lists:seq(1, 4))),

    %% 1-element priority Q
    Q1 = priority_queue:in(foo, 1, priority_queue:new()),
    {true, false, 1, [{1, foo}], [foo]} =
        test_priority_queue(Q1),

    %% 2-element same-priority Q
    Q2 = priority_queue:in(bar, 1, Q1),
    {true, false, 2, [{1, foo}, {1, bar}], [foo, bar]} =
        test_priority_queue(Q2),

    %% 2-element different-priority Q
    Q3 = priority_queue:in(bar, 2, Q1),
    {true, false, 2, [{2, bar}, {1, foo}], [bar, foo]} =
        test_priority_queue(Q3),

    %% 1-element negative priority Q
    Q4 = priority_queue:in(foo, -1, priority_queue:new()),
    {true, false, 1, [{-1, foo}], [foo]} = test_priority_queue(Q4),

    %% merge 2 * 1-element no-priority Qs
    Q5 = priority_queue:join(priority_queue:in(foo, Q),
                             priority_queue:in(bar, Q)),
    {true, false, 2, [{0, foo}, {0, bar}], [foo, bar]} =
        test_priority_queue(Q5),

    %% merge 1-element no-priority Q with 1-element priority Q
    Q6 = priority_queue:join(priority_queue:in(foo, Q),
                             priority_queue:in(bar, 1, Q)),
    {true, false, 2, [{1, bar}, {0, foo}], [bar, foo]} =
        test_priority_queue(Q6),

    %% merge 1-element priority Q with 1-element no-priority Q 
    Q7 = priority_queue:join(priority_queue:in(foo, 1, Q),
                             priority_queue:in(bar, Q)),
    {true, false, 2, [{1, foo}, {0, bar}], [foo, bar]} =
        test_priority_queue(Q7),

    %% merge 2 * 1-element same-priority Qs
    Q8 = priority_queue:join(priority_queue:in(foo, 1, Q),
                             priority_queue:in(bar, 1, Q)),
    {true, false, 2, [{1, foo}, {1, bar}], [foo, bar]} =
        test_priority_queue(Q8),

    %% merge 2 * 1-element different-priority Qs
    Q9 = priority_queue:join(priority_queue:in(foo, 1, Q),
                             priority_queue:in(bar, 2, Q)),
    {true, false, 2, [{2, bar}, {1, foo}], [bar, foo]} =
        test_priority_queue(Q9),

    %% merge 2 * 1-element different-priority Qs (other way around)
    Q10 = priority_queue:join(priority_queue:in(bar, 2, Q),
                              priority_queue:in(foo, 1, Q)),
    {true, false, 2, [{2, bar}, {1, foo}], [bar, foo]} =
        test_priority_queue(Q10),

    %% merge 2 * 2-element multi-different-priority Qs
    Q11 = priority_queue:join(Q6, Q5),
    {true, false, 4, [{1, bar}, {0, foo}, {0, foo}, {0, bar}],
     [bar, foo, foo, bar]} = test_priority_queue(Q11),

    %% and the other way around
    Q12 = priority_queue:join(Q5, Q6),
    {true, false, 4, [{1, bar}, {0, foo}, {0, bar}, {0, foo}],
     [bar, foo, bar, foo]} = test_priority_queue(Q12),

    %% merge with negative priorities
    Q13 = priority_queue:join(Q4, Q5),
    {true, false, 3, [{0, foo}, {0, bar}, {-1, foo}], [foo, bar, foo]} =
        test_priority_queue(Q13),

    %% and the other way around
    Q14 = priority_queue:join(Q5, Q4),
    {true, false, 3, [{0, foo}, {0, bar}, {-1, foo}], [foo, bar, foo]} =
        test_priority_queue(Q14),

    %% joins with empty queues:
    Q1 = priority_queue:join(Q, Q1),
    Q1 = priority_queue:join(Q1, Q),

    %% insert with priority into non-empty zero-priority queue
    Q15 = priority_queue:in(baz, 1, Q5),
    {true, false, 3, [{1, baz}, {0, foo}, {0, bar}], [baz, foo, bar]} =
        test_priority_queue(Q15),

    passed.

priority_queue_in_all(Q, L) ->
    lists:foldl(fun (X, Acc) -> priority_queue:in(X, Acc) end, Q, L).

priority_queue_out_all(Q) ->
    case priority_queue:out(Q) of
        {empty, _}       -> [];
        {{value, V}, Q1} -> [V | priority_queue_out_all(Q1)]
    end.

test_priority_queue(Q) ->
    {priority_queue:is_queue(Q),
     priority_queue:is_empty(Q),
     priority_queue:len(Q),
     priority_queue:to_list(Q),
     priority_queue_out_all(Q)}.

test_simple_n_element_queue(N) ->
    Items = lists:seq(1, N),
    Q = priority_queue_in_all(priority_queue:new(), Items),
    ToListRes = [{0, X} || X <- Items],
    {true, false, N, ToListRes, Items} = test_priority_queue(Q),
    passed.

test_unfold() ->
    {[], test} = rabbit_misc:unfold(fun (_V) -> false end, test),
    List = lists:seq(2,20,2),
    {List, 0} = rabbit_misc:unfold(fun (0) -> false;
                                       (N) -> {true, N*2, N-1}
                                   end, 10),
    passed.

test_parsing() ->
    passed = test_content_properties(),
    passed = test_field_values(),
    passed.

test_content_properties() ->
    test_content_prop_roundtrip([], <<0, 0>>),
    test_content_prop_roundtrip([{bit, true}, {bit, false}, {bit, true}, {bit, false}],
                                <<16#A0, 0>>),
    test_content_prop_roundtrip([{bit, true}, {octet, 123}, {bit, true}, {octet, undefined},
                                 {bit, true}],
                                <<16#E8,0,123>>),
    test_content_prop_roundtrip([{bit, true}, {octet, 123}, {octet, 123}, {bit, true}],
                                <<16#F0,0,123,123>>),
    test_content_prop_roundtrip([{bit, true}, {shortstr, <<"hi">>}, {bit, true},
                                 {shortint, 54321}, {bit, true}],
                                <<16#F8,0,2,"hi",16#D4,16#31>>),
    test_content_prop_roundtrip([{bit, true}, {shortstr, undefined}, {bit, true},
                                 {shortint, 54321}, {bit, true}],
                                <<16#B8,0,16#D4,16#31>>),
    test_content_prop_roundtrip([{table, [{<<"a signedint">>, signedint, 12345678},
                                          {<<"a longstr">>, longstr, <<"yes please">>},
                                          {<<"a decimal">>, decimal, {123, 12345678}},
                                          {<<"a timestamp">>, timestamp, 123456789012345},
                                          {<<"a nested table">>, table,
                                           [{<<"one">>, signedint, 1},
                                            {<<"two">>, signedint, 2}]}]}],
                                <<
                                 % property-flags
                                 16#8000:16,

                                 % property-list:

                                 % table
                                 117:32,                % table length in bytes

                                 11,"a signedint",        % name
                                 "I",12345678:32,        % type and value

                                 9,"a longstr",
                                 "S",10:32,"yes please",

                                 9,"a decimal",
                                 "D",123,12345678:32,

                                 11,"a timestamp",
                                 "T", 123456789012345:64,

                                 14,"a nested table",
                                 "F",
                                        18:32,

                                        3,"one",
                                        "I",1:32,

                                        3,"two",
                                        "I",2:32 >>),
    case catch rabbit_binary_parser:parse_properties([bit, bit, bit, bit], <<16#A0,0,1>>) of
        {'EXIT', content_properties_binary_overflow} -> passed;
        V -> exit({got_success_but_expected_failure, V})
    end.

<<<<<<< HEAD
%% Test that content frames don't exceed frame-max
test_content_framing(FrameMax, Fragments) ->
    [Header | Frames] =
        rabbit_binary_generator:build_simple_content_frames(
          1,
          #content{class_id = 0, properties_bin = <<>>,
                   payload_fragments_rev = Fragments},
          FrameMax),
    % header is formatted correctly and the size is the total of the
    % fragments
    <<_FrameHeader:7/binary, _ClassAndWeight:4/binary,
     BodySize:64/unsigned, _Rest/binary>> = list_to_binary(Header),
    BodySize = size(list_to_binary(Fragments)),
    false = lists:any(
              fun (ContentFrame) ->
                      FrameBinary = list_to_binary(ContentFrame),
                      % assert
                      <<_TypeAndChannel:3/binary,
                       Size:32/unsigned,
                       _Payload:Size/binary,
                       16#CE>> = FrameBinary,
                      size(FrameBinary) > FrameMax
              end,
              Frames),
    passed.

test_content_framing() ->
    % no content
    passed = test_content_framing(4096, []),
    passed = test_content_framing(4096, [<<>>]),
    % easily fit in one frame
    passed = test_content_framing(4096,   [<<"Easy">>]),
    % exactly one frame (empty frame = 8 bytes)
    passed = test_content_framing(11, [<<"One">>]),
    % more than one frame
    passed = test_content_framing(20, [<<"into more than one frame">>,
                                       <<"This will have to go">>]),
=======
test_field_values() ->
    %% FIXME this does not test inexact numbers (double and float) yet,
    %% because they won't pass the equality assertions
    test_content_prop_roundtrip(
      [{table, [{<<"longstr">>, longstr, <<"Here is a long string">>},
                {<<"signedint">>, signedint, 12345},
                {<<"decimal">>, decimal, {3, 123456}},
                {<<"timestamp">>, timestamp, 109876543209876},
                {<<"table">>, table, [{<<"one">>, signedint, 54321},
                                      {<<"two">>, longstr, <<"A long string">>}]},
                {<<"byte">>, byte, 255},
                {<<"long">>, long, 1234567890},
                {<<"short">>, short, 655},
                {<<"bool">>, bool, true},
                {<<"binary">>, binary, <<"a binary string">>},
                {<<"void">>, void, undefined},
                {<<"array">>, array, [{signedint, 54321},
                                      {longstr, <<"A long string">>}]}

               ]}],
      <<
       % property-flags
       16#8000:16,
       % table length in bytes
       228:32,

       7,"longstr",   "S", 21:32, "Here is a long string",      %      = 34
       9,"signedint", "I", 12345:32/signed,                     % + 15 = 49
       7,"decimal",   "D", 3, 123456:32,                        % + 14 = 63
       9,"timestamp", "T", 109876543209876:64,                  % + 19 = 82
       5,"table",     "F", 31:32, % length of table             % + 11 = 93
                           3,"one", "I", 54321:32,              % +  9 = 102
                           3,"two", "S", 13:32, "A long string",% + 22 = 124
       4,"byte",      "b", 255:8,                               % +  7 = 131
       4,"long",      "l", 1234567890:64,                       % + 14 = 145
       5,"short",     "s", 655:16,                              % +  9 = 154
       4,"bool",      "t", 1,                                   % +  7 = 161
       6,"binary",    "x", 15:32, "a binary string",            % + 27 = 188 
       4,"void",      "V",                                      % +  6 = 194
       5,"array",     "A", 23:32,                               % + 11 = 205
                           "I", 54321:32,                       % +  5 = 210
                           "S", 13:32, "A long string"          % + 18 = 228
       >>),
>>>>>>> 4159a9a3
    passed.

test_topic_match(P, R) ->
    test_topic_match(P, R, true).

test_topic_match(P, R, Expected) ->
    case rabbit_exchange:topic_matches(list_to_binary(P), list_to_binary(R)) of
        Expected ->
            passed;
        _ ->
            {topic_match_failure, P, R}
    end.

test_topic_matching() ->
    passed = test_topic_match("#", "test.test"),
    passed = test_topic_match("#", ""),
    passed = test_topic_match("#.T.R", "T.T.R"),
    passed = test_topic_match("#.T.R", "T.R.T.R"),
    passed = test_topic_match("#.Y.Z", "X.Y.Z.X.Y.Z"),
    passed = test_topic_match("#.test", "test"),
    passed = test_topic_match("#.test", "test.test"),
    passed = test_topic_match("#.test", "ignored.test"),
    passed = test_topic_match("#.test", "more.ignored.test"),
    passed = test_topic_match("#.test", "notmatched", false),
    passed = test_topic_match("#.z", "one.two.three.four", false),
    passed.

test_app_management() ->
    %% starting, stopping, status
    ok = control_action(stop_app, []),
    ok = control_action(stop_app, []),
    ok = control_action(status, []),
    ok = control_action(start_app, []),
    ok = control_action(start_app, []),
    ok = control_action(status, []),
    passed.

test_log_management() ->
    MainLog = rabbit:log_location(kernel),
    SaslLog = rabbit:log_location(sasl),
    Suffix = ".1",

    %% prepare basic logs
    file:delete([MainLog, Suffix]),
    file:delete([SaslLog, Suffix]),

    %% simple logs reopening
    ok = control_action(rotate_logs, []),
    [true, true] = empty_files([MainLog, SaslLog]),
    ok = test_logs_working(MainLog, SaslLog),

    %% simple log rotation
    ok = control_action(rotate_logs, [Suffix]),
    [true, true] = non_empty_files([[MainLog, Suffix], [SaslLog, Suffix]]),
    [true, true] = empty_files([MainLog, SaslLog]),
    ok = test_logs_working(MainLog, SaslLog),

    %% reopening logs with log rotation performed first
    ok = clean_logs([MainLog, SaslLog], Suffix),
    ok = control_action(rotate_logs, []),
    ok = file:rename(MainLog, [MainLog, Suffix]),
    ok = file:rename(SaslLog, [SaslLog, Suffix]),
    ok = test_logs_working([MainLog, Suffix], [SaslLog, Suffix]),
    ok = control_action(rotate_logs, []),
    ok = test_logs_working(MainLog, SaslLog),

    %% log rotation on empty file
    ok = clean_logs([MainLog, SaslLog], Suffix),
    ok = control_action(rotate_logs, []),
    ok = control_action(rotate_logs, [Suffix]),
    [true, true] = empty_files([[MainLog, Suffix], [SaslLog, Suffix]]),

    %% original main log file is not writable
    ok = make_files_non_writable([MainLog]),
    {error, {cannot_rotate_main_logs, _}} = control_action(rotate_logs, []),
    ok = clean_logs([MainLog], Suffix),
    ok = add_log_handlers([{rabbit_error_logger_file_h, MainLog}]),

    %% original sasl log file is not writable
    ok = make_files_non_writable([SaslLog]),
    {error, {cannot_rotate_sasl_logs, _}} = control_action(rotate_logs, []),
    ok = clean_logs([SaslLog], Suffix),
    ok = add_log_handlers([{rabbit_sasl_report_file_h, SaslLog}]),

    %% logs with suffix are not writable
    ok = control_action(rotate_logs, [Suffix]),
    ok = make_files_non_writable([[MainLog, Suffix], [SaslLog, Suffix]]),
    ok = control_action(rotate_logs, [Suffix]),
    ok = test_logs_working(MainLog, SaslLog),

    %% original log files are not writable
    ok = make_files_non_writable([MainLog, SaslLog]),
    {error, {{cannot_rotate_main_logs, _},
             {cannot_rotate_sasl_logs, _}}} = control_action(rotate_logs, []),

    %% logging directed to tty (handlers were removed in last test)
    ok = clean_logs([MainLog, SaslLog], Suffix),
    ok = application:set_env(sasl, sasl_error_logger, tty),
    ok = application:set_env(kernel, error_logger, tty),
    ok = control_action(rotate_logs, []),
    [{error, enoent}, {error, enoent}] = empty_files([MainLog, SaslLog]),

    %% rotate logs when logging is turned off
    ok = application:set_env(sasl, sasl_error_logger, false),
    ok = application:set_env(kernel, error_logger, silent),
    ok = control_action(rotate_logs, []),
    [{error, enoent}, {error, enoent}] = empty_files([MainLog, SaslLog]),

    %% cleanup
    ok = application:set_env(sasl, sasl_error_logger, {file, SaslLog}),
    ok = application:set_env(kernel, error_logger, {file, MainLog}),
    ok = add_log_handlers([{rabbit_error_logger_file_h, MainLog},
                           {rabbit_sasl_report_file_h, SaslLog}]),
    passed.

test_log_management_during_startup() ->
    MainLog = rabbit:log_location(kernel),
    SaslLog = rabbit:log_location(sasl),

    %% start application with simple tty logging
    ok = control_action(stop_app, []),
    ok = application:set_env(kernel, error_logger, tty),
    ok = application:set_env(sasl, sasl_error_logger, tty),
    ok = add_log_handlers([{error_logger_tty_h, []},
                           {sasl_report_tty_h, []}]),
    ok = control_action(start_app, []),

    %% start application with tty logging and 
    %% proper handlers not installed
    ok = control_action(stop_app, []),
    ok = error_logger:tty(false),
    ok = delete_log_handlers([sasl_report_tty_h]),
    ok = case catch control_action(start_app, []) of
             ok -> exit({got_success_but_expected_failure,
                        log_rotation_tty_no_handlers_test});
             {error, {cannot_log_to_tty, _, _}} -> ok
         end,

    %% fix sasl logging
    ok = application:set_env(sasl, sasl_error_logger,
                             {file, SaslLog}),

    %% start application with logging to non-existing directory
    TmpLog = "/tmp/rabbit-tests/test.log",
    delete_file(TmpLog),
    ok = application:set_env(kernel, error_logger, {file, TmpLog}),

    ok = delete_log_handlers([rabbit_error_logger_file_h]),
    ok = add_log_handlers([{error_logger_file_h, MainLog}]),
    ok = control_action(start_app, []),

    %% start application with logging to directory with no
    %% write permissions
    TmpDir = "/tmp/rabbit-tests",
    ok = set_permissions(TmpDir, 8#00400),
    ok = delete_log_handlers([rabbit_error_logger_file_h]),
    ok = add_log_handlers([{error_logger_file_h, MainLog}]),
    ok = case control_action(start_app, []) of
             ok -> exit({got_success_but_expected_failure,
                        log_rotation_no_write_permission_dir_test}); 
            {error, {cannot_log_to_file, _, _}} -> ok
         end,

    %% start application with logging to a subdirectory which
    %% parent directory has no write permissions
    TmpTestDir = "/tmp/rabbit-tests/no-permission/test/log",
    ok = application:set_env(kernel, error_logger, {file, TmpTestDir}),
    ok = add_log_handlers([{error_logger_file_h, MainLog}]),
    ok = case control_action(start_app, []) of
             ok -> exit({got_success_but_expected_failure,
                        log_rotatation_parent_dirs_test});
             {error, {cannot_log_to_file, _,
               {error, {cannot_create_parent_dirs, _, eacces}}}} -> ok
         end,
    ok = set_permissions(TmpDir, 8#00700),
    ok = set_permissions(TmpLog, 8#00600),
    ok = delete_file(TmpLog),
    ok = file:del_dir(TmpDir),

    %% start application with standard error_logger_file_h
    %% handler not installed 
    ok = application:set_env(kernel, error_logger, {file, MainLog}),
    ok = control_action(start_app, []),
    ok = control_action(stop_app, []),

    %% start application with standard sasl handler not installed
    %% and rabbit main log handler installed correctly
    ok = delete_log_handlers([rabbit_sasl_report_file_h]),
    ok = control_action(start_app, []),
    passed.

test_cluster_management() ->

    %% 'cluster' and 'reset' should only work if the app is stopped
    {error, _} = control_action(cluster, []),
    {error, _} = control_action(reset, []),
    {error, _} = control_action(force_reset, []),

    ok = control_action(stop_app, []),

    %% various ways of creating a standalone node
    NodeS = atom_to_list(node()),
    ClusteringSequence = [[],
                          [NodeS],
                          ["invalid@invalid", NodeS],
                          [NodeS, "invalid@invalid"]],

    ok = control_action(reset, []),
    lists:foreach(fun (Arg) ->
                          ok = control_action(cluster, Arg),
                          ok
                  end,
                  ClusteringSequence),
    lists:foreach(fun (Arg) ->
                          ok = control_action(reset, []),
                          ok = control_action(cluster, Arg),
                          ok
                  end,
                  ClusteringSequence),
    ok = control_action(reset, []),
    lists:foreach(fun (Arg) ->
                          ok = control_action(cluster, Arg),
                          ok = control_action(start_app, []),
                          ok = control_action(stop_app, []),
                          ok
                  end,
                  ClusteringSequence),
    lists:foreach(fun (Arg) ->
                          ok = control_action(reset, []),
                          ok = control_action(cluster, Arg),
                          ok = control_action(start_app, []),
                          ok = control_action(stop_app, []),
                          ok
                  end,
                  ClusteringSequence),

    %% convert a disk node into a ram node
    ok = control_action(reset, []),
    ok = control_action(start_app, []),
    ok = control_action(stop_app, []),
    ok = control_action(cluster, ["invalid1@invalid",
                                  "invalid2@invalid"]),

    %% join a non-existing cluster as a ram node
    ok = control_action(reset, []),
    ok = control_action(cluster, ["invalid1@invalid",
                                  "invalid2@invalid"]),

    SecondaryNode = rabbit_misc:makenode("hare"),
    case net_adm:ping(SecondaryNode) of
        pong -> passed = test_cluster_management2(SecondaryNode);
        pang -> io:format("Skipping clustering tests with node ~p~n",
                          [SecondaryNode])
    end,

    ok = control_action(start_app, []),
    passed.

test_cluster_management2(SecondaryNode) ->
    NodeS = atom_to_list(node()),
    SecondaryNodeS = atom_to_list(SecondaryNode),

    %% make a disk node
    ok = control_action(reset, []),
    ok = control_action(cluster, [NodeS]),
    %% make a ram node
    ok = control_action(reset, []),
    ok = control_action(cluster, [SecondaryNodeS]),

    %% join cluster as a ram node
    ok = control_action(reset, []),
    ok = control_action(cluster, [SecondaryNodeS, "invalid1@invalid"]),
    ok = control_action(start_app, []),
    ok = control_action(stop_app, []),

    %% change cluster config while remaining in same cluster
    ok = control_action(cluster, ["invalid2@invalid", SecondaryNodeS]),
    ok = control_action(start_app, []),
    ok = control_action(stop_app, []),

    %% join non-existing cluster as a ram node
    ok = control_action(cluster, ["invalid1@invalid",
                                  "invalid2@invalid"]),
    %% turn ram node into disk node
    ok = control_action(reset, []),
    ok = control_action(cluster, [SecondaryNodeS, NodeS]),
    ok = control_action(start_app, []),
    ok = control_action(stop_app, []),
    
    %% convert a disk node into a ram node
    ok = control_action(cluster, ["invalid1@invalid",
                                  "invalid2@invalid"]),

    %% turn a disk node into a ram node
    ok = control_action(reset, []),
    ok = control_action(cluster, [SecondaryNodeS]),
    ok = control_action(start_app, []),
    ok = control_action(stop_app, []),

    %% NB: this will log an inconsistent_database error, which is harmless
    true = disconnect_node(SecondaryNode),
    pong = net_adm:ping(SecondaryNode),

    %% leaving a cluster as a ram node
    ok = control_action(reset, []),
    %% ...and as a disk node
    ok = control_action(cluster, [SecondaryNodeS, NodeS]),
    ok = control_action(start_app, []),
    ok = control_action(stop_app, []),
    ok = control_action(reset, []),

    %% attempt to leave cluster when no other node is alive
    ok = control_action(cluster, [SecondaryNodeS, NodeS]),
    ok = control_action(start_app, []),
    ok = control_action(stop_app, SecondaryNode, []),
    ok = control_action(stop_app, []),
    {error, {no_running_cluster_nodes, _, _}} =
        control_action(reset, []),

    %% leave system clustered, with the secondary node as a ram node
    ok = control_action(force_reset, []),
    ok = control_action(start_app, []),
    ok = control_action(force_reset, SecondaryNode, []),
    ok = control_action(cluster, SecondaryNode, [NodeS]),
    ok = control_action(start_app, SecondaryNode, []),

    passed.

test_user_management() ->

    %% lots if stuff that should fail
    {error, {no_such_user, _}} =
        control_action(delete_user, ["foo"]),
    {error, {no_such_user, _}} =
        control_action(change_password, ["foo", "baz"]),
    {error, {no_such_vhost, _}} =
        control_action(delete_vhost, ["/testhost"]),
    {error, {no_such_user, _}} =
        control_action(set_permissions, ["foo", ".*", ".*", ".*"]),
    {error, {no_such_user, _}} =
        control_action(clear_permissions, ["foo"]),
    {error, {no_such_user, _}} =
        control_action(list_user_permissions, ["foo"]),
    {error, {no_such_vhost, _}} =
        control_action(list_permissions, ["-p", "/testhost"]),
    {error, {invalid_regexp, _, _}} =
        control_action(set_permissions, ["guest", "+foo", ".*", ".*"]),

    %% user creation
    ok = control_action(add_user, ["foo", "bar"]),
    {error, {user_already_exists, _}} =
        control_action(add_user, ["foo", "bar"]),
    ok = control_action(change_password, ["foo", "baz"]),
    ok = control_action(list_users, []),

    %% vhost creation
    ok = control_action(add_vhost, ["/testhost"]),
    {error, {vhost_already_exists, _}} =
        control_action(add_vhost, ["/testhost"]),
    ok = control_action(list_vhosts, []),

    %% user/vhost mapping
    ok = control_action(set_permissions, ["-p", "/testhost",
                                          "foo", ".*", ".*", ".*"]),
    ok = control_action(set_permissions, ["-p", "/testhost",
                                          "foo", ".*", ".*", ".*"]),
    ok = control_action(list_permissions, ["-p", "/testhost"]),
    ok = control_action(list_user_permissions, ["foo"]),

    %% user/vhost unmapping
    ok = control_action(clear_permissions, ["-p", "/testhost", "foo"]),
    ok = control_action(clear_permissions, ["-p", "/testhost", "foo"]),

    %% vhost deletion
    ok = control_action(delete_vhost, ["/testhost"]),
    {error, {no_such_vhost, _}} =
        control_action(delete_vhost, ["/testhost"]),

    %% deleting a populated vhost
    ok = control_action(add_vhost, ["/testhost"]),
    ok = control_action(set_permissions, ["-p", "/testhost",
                                          "foo", ".*", ".*", ".*"]),
    ok = control_action(delete_vhost, ["/testhost"]),

    %% user deletion
    ok = control_action(delete_user, ["foo"]),
    {error, {no_such_user, _}} =
        control_action(delete_user, ["foo"]),

    passed.

test_server_status() ->

    %% create a queue so we have something to list
    Q = #amqqueue{} = rabbit_amqqueue:declare(
                        rabbit_misc:r(<<"/">>, queue, <<"foo">>),
                        false, false, [], none),

    %% list queues
    ok = info_action(
           list_queues,
           [name, durable, auto_delete, arguments, pid,
            messages_ready, messages_unacknowledged, messages_uncommitted,
            messages, acks_uncommitted, consumers, transactions, memory],
           true),

    %% list exchanges
    ok = info_action(
           list_exchanges,
           [name, type, durable, arguments],
           true),

    %% list bindings
    ok = control_action(list_bindings, []),

    %% cleanup
    {ok, _} = rabbit_amqqueue:delete(Q, false, false),

    %% list connections
    [#listener{host = H, port = P} | _] =
        [L || L = #listener{node = N} <- rabbit_networking:active_listeners(),
              N =:= node()],

    {ok, C} = gen_tcp:connect(H, P, []),
    timer:sleep(100),
    ok = info_action(
           list_connections,
           [pid, address, port, peer_address, peer_port, state,
            channels, user, vhost, timeout, frame_max,
            recv_oct, recv_cnt, send_oct, send_cnt, send_pend],
           false),
    ok = gen_tcp:close(C),

    passed.

test_hooks() ->
    %% Firing of hooks calls all hooks in an isolated manner
    rabbit_hooks:subscribe(test_hook, test, {rabbit_tests, handle_hook, []}),
    rabbit_hooks:subscribe(test_hook, test2, {rabbit_tests, handle_hook, []}),
    rabbit_hooks:subscribe(test_hook2, test2, {rabbit_tests, handle_hook, []}),
    rabbit_hooks:trigger(test_hook, [arg1, arg2]),
    [arg1, arg2] = get(test_hook_test_fired),
    [arg1, arg2] = get(test_hook_test2_fired),
    undefined = get(test_hook2_test2_fired),

    %% Hook Deletion works
    put(test_hook_test_fired, undefined),
    put(test_hook_test2_fired, undefined),
    rabbit_hooks:unsubscribe(test_hook, test),
    rabbit_hooks:trigger(test_hook, [arg3, arg4]),
    undefined = get(test_hook_test_fired),
    [arg3, arg4] = get(test_hook_test2_fired),
    undefined = get(test_hook2_test2_fired),

    %% Catches exceptions from bad hooks
    rabbit_hooks:subscribe(test_hook3, test, {rabbit_tests, bad_handle_hook, []}),
    ok = rabbit_hooks:trigger(test_hook3, []),

    %% Passing extra arguments to hooks
    rabbit_hooks:subscribe(arg_hook, test, {rabbit_tests, extra_arg_hook, [1, 3]}),
    rabbit_hooks:trigger(arg_hook, [arg1, arg2]),
    {[arg1, arg2], 1, 3} = get(arg_hook_test_fired),

    %% Invoking Pids
    Remote = fun() -> 
        receive 
            {rabbitmq_hook,[remote_test,test,[],Target]} -> 
                Target ! invoked
        end 
    end,
    P = spawn(Remote),
    rabbit_hooks:subscribe(remote_test, test, {rabbit_hooks, notify_remote, [P, [self()]]}),
    rabbit_hooks:trigger(remote_test, []),
    receive
       invoked -> ok
    after 100 ->
       io:format("Remote hook not invoked"),
       throw(timeout)
    end,
    passed.

%---------------------------------------------------------------------

control_action(Command, Args) -> control_action(Command, node(), Args).

control_action(Command, Node, Args) ->
    case catch rabbit_control:action(
                 Command, Node, Args,
                 fun (Format, Args1) ->
                         io:format(Format ++ " ...~n", Args1)
                 end) of
        ok ->
            io:format("done.~n"),
            ok;
        Other -> 
            io:format("failed.~n"),
            Other
    end.

info_action(Command, Args, CheckVHost) ->
    ok = control_action(Command, []),
    if CheckVHost -> ok = control_action(Command, ["-p", "/"]);
       true       -> ok
    end,
    ok = control_action(Command, lists:map(fun atom_to_list/1, Args)),
    {bad_argument, dummy} = control_action(Command, ["dummy"]),
    ok.

empty_files(Files) ->
    [case file:read_file_info(File) of
         {ok, FInfo} -> FInfo#file_info.size == 0;
         Error       -> Error
     end || File <- Files].

non_empty_files(Files) ->
    [case EmptyFile of
         {error, Reason} -> {error, Reason};
         _               -> not(EmptyFile)
     end || EmptyFile <- empty_files(Files)].

test_logs_working(MainLogFile, SaslLogFile) ->
    ok = rabbit_log:error("foo bar"),
    ok = error_logger:error_report(crash_report, [foo, bar]),
    %% give the error loggers some time to catch up
    timer:sleep(50),
    [true, true] = non_empty_files([MainLogFile, SaslLogFile]),
    ok.

set_permissions(Path, Mode) ->
    case file:read_file_info(Path) of
        {ok, FInfo} -> file:write_file_info(
                         Path,
                         FInfo#file_info{mode=Mode});
        Error       -> Error
    end.

clean_logs(Files, Suffix) ->
    [begin
         ok = delete_file(File),
         ok = delete_file([File, Suffix])
     end || File <- Files],
    ok.

delete_file(File) ->
    case file:delete(File) of
        ok              -> ok;
        {error, enoent} -> ok;
        Error           -> Error
    end.

make_files_non_writable(Files) ->
    [ok = file:write_file_info(File, #file_info{mode=0}) ||
        File <- Files],
    ok.

add_log_handlers(Handlers) ->
    [ok = error_logger:add_report_handler(Handler, Args) ||
        {Handler, Args} <- Handlers],
    ok.

delete_log_handlers(Handlers) ->
    [[] = error_logger:delete_report_handler(Handler) ||
        Handler <- Handlers],
    ok.

handle_hook(HookName, Handler, Args) ->
    A = atom_to_list(HookName) ++ "_" ++ atom_to_list(Handler) ++ "_fired",
    put(list_to_atom(A), Args).
bad_handle_hook(_, _, _) ->
    bad:bad().
extra_arg_hook(Hookname, Handler, Args, Extra1, Extra2) ->
    handle_hook(Hookname, Handler, {Args, Extra1, Extra2}).<|MERGE_RESOLUTION|>--- conflicted
+++ resolved
@@ -254,7 +254,51 @@
         V -> exit({got_success_but_expected_failure, V})
     end.
 
-<<<<<<< HEAD
+test_field_values() ->
+    %% FIXME this does not test inexact numbers (double and float) yet,
+    %% because they won't pass the equality assertions
+    test_content_prop_roundtrip(
+      [{table, [{<<"longstr">>, longstr, <<"Here is a long string">>},
+                {<<"signedint">>, signedint, 12345},
+                {<<"decimal">>, decimal, {3, 123456}},
+                {<<"timestamp">>, timestamp, 109876543209876},
+                {<<"table">>, table, [{<<"one">>, signedint, 54321},
+                                      {<<"two">>, longstr, <<"A long string">>}]},
+                {<<"byte">>, byte, 255},
+                {<<"long">>, long, 1234567890},
+                {<<"short">>, short, 655},
+                {<<"bool">>, bool, true},
+                {<<"binary">>, binary, <<"a binary string">>},
+                {<<"void">>, void, undefined},
+                {<<"array">>, array, [{signedint, 54321},
+                                      {longstr, <<"A long string">>}]}
+
+               ]}],
+      <<
+       % property-flags
+       16#8000:16,
+       % table length in bytes
+       228:32,
+
+       7,"longstr",   "S", 21:32, "Here is a long string",      %      = 34
+       9,"signedint", "I", 12345:32/signed,                     % + 15 = 49
+       7,"decimal",   "D", 3, 123456:32,                        % + 14 = 63
+       9,"timestamp", "T", 109876543209876:64,                  % + 19 = 82
+       5,"table",     "F", 31:32, % length of table             % + 11 = 93
+                           3,"one", "I", 54321:32,              % +  9 = 102
+                           3,"two", "S", 13:32, "A long string",% + 22 = 124
+       4,"byte",      "b", 255:8,                               % +  7 = 131
+       4,"long",      "l", 1234567890:64,                       % + 14 = 145
+       5,"short",     "s", 655:16,                              % +  9 = 154
+       4,"bool",      "t", 1,                                   % +  7 = 161
+       6,"binary",    "x", 15:32, "a binary string",            % + 27 = 188 
+       4,"void",      "V",                                      % +  6 = 194
+       5,"array",     "A", 23:32,                               % + 11 = 205
+                           "I", 54321:32,                       % +  5 = 210
+                           "S", 13:32, "A long string"          % + 18 = 228
+       >>),
+    passed.
+
 %% Test that content frames don't exceed frame-max
 test_content_framing(FrameMax, Fragments) ->
     [Header | Frames] =
@@ -292,51 +336,6 @@
     % more than one frame
     passed = test_content_framing(20, [<<"into more than one frame">>,
                                        <<"This will have to go">>]),
-=======
-test_field_values() ->
-    %% FIXME this does not test inexact numbers (double and float) yet,
-    %% because they won't pass the equality assertions
-    test_content_prop_roundtrip(
-      [{table, [{<<"longstr">>, longstr, <<"Here is a long string">>},
-                {<<"signedint">>, signedint, 12345},
-                {<<"decimal">>, decimal, {3, 123456}},
-                {<<"timestamp">>, timestamp, 109876543209876},
-                {<<"table">>, table, [{<<"one">>, signedint, 54321},
-                                      {<<"two">>, longstr, <<"A long string">>}]},
-                {<<"byte">>, byte, 255},
-                {<<"long">>, long, 1234567890},
-                {<<"short">>, short, 655},
-                {<<"bool">>, bool, true},
-                {<<"binary">>, binary, <<"a binary string">>},
-                {<<"void">>, void, undefined},
-                {<<"array">>, array, [{signedint, 54321},
-                                      {longstr, <<"A long string">>}]}
-
-               ]}],
-      <<
-       % property-flags
-       16#8000:16,
-       % table length in bytes
-       228:32,
-
-       7,"longstr",   "S", 21:32, "Here is a long string",      %      = 34
-       9,"signedint", "I", 12345:32/signed,                     % + 15 = 49
-       7,"decimal",   "D", 3, 123456:32,                        % + 14 = 63
-       9,"timestamp", "T", 109876543209876:64,                  % + 19 = 82
-       5,"table",     "F", 31:32, % length of table             % + 11 = 93
-                           3,"one", "I", 54321:32,              % +  9 = 102
-                           3,"two", "S", 13:32, "A long string",% + 22 = 124
-       4,"byte",      "b", 255:8,                               % +  7 = 131
-       4,"long",      "l", 1234567890:64,                       % + 14 = 145
-       5,"short",     "s", 655:16,                              % +  9 = 154
-       4,"bool",      "t", 1,                                   % +  7 = 161
-       6,"binary",    "x", 15:32, "a binary string",            % + 27 = 188 
-       4,"void",      "V",                                      % +  6 = 194
-       5,"array",     "A", 23:32,                               % + 11 = 205
-                           "I", 54321:32,                       % +  5 = 210
-                           "S", 13:32, "A long string"          % + 18 = 228
-       >>),
->>>>>>> 4159a9a3
     passed.
 
 test_topic_match(P, R) ->
