--- conflicted
+++ resolved
@@ -48,13 +48,9 @@
              transaction_id, tx_participants, next_tag,
              uncommitted_ack_q, unacked_message_q,
              username, virtual_host, most_recently_declared_queue,
-<<<<<<< HEAD
-             consumer_mapping, blocking, flow}).
+             consumer_mapping, blocking, queue_collector_pid, flow}).
 
 -record(flow, {server, client, pending}).
-=======
-             consumer_mapping, blocking, queue_collector_pid}).
->>>>>>> e31bf3c0
 
 -define(MAX_PERMISSION_CACHE_SIZE, 12).
 -define(FLOW_OK_TIMEOUT, 10000). %% 10 seconds
@@ -75,15 +71,10 @@
 
 -ifdef(use_specs).
 
-<<<<<<< HEAD
 -type(ref() :: any()).
 
--spec(start_link/5 ::
-      (channel_number(), pid(), pid(), username(), vhost()) -> pid()).
-=======
 -spec(start_link/6 ::
       (channel_number(), pid(), pid(), username(), vhost(), pid()) -> pid()).
->>>>>>> e31bf3c0
 -spec(do/2 :: (pid(), amqp_method()) -> 'ok').
 -spec(do/3 :: (pid(), amqp_method(), maybe(content())) -> 'ok').
 -spec(shutdown/1 :: (pid()) -> 'ok').
@@ -174,12 +165,9 @@
              most_recently_declared_queue = <<>>,
              consumer_mapping        = dict:new(),
              blocking                = dict:new(),
-<<<<<<< HEAD
+             queue_collector_pid     = CollectorPid,
              flow                    = #flow{server = true, client = true,
                                              pending = none}},
-=======
-             queue_collector_pid     = CollectorPid},
->>>>>>> e31bf3c0
      hibernate,
      {backoff, ?HIBERNATE_AFTER_MIN, ?HIBERNATE_AFTER_MIN, ?DESIRED_HIBERNATE}}.
 
