%% The contents of this file are subject to the Mozilla Public License
%% Version 1.1 (the "License"); you may not use this file except in
%% compliance with the License. You may obtain a copy of the License
%% at http://www.mozilla.org/MPL/
%%
%% Software distributed under the License is distributed on an "AS IS"
%% basis, WITHOUT WARRANTY OF ANY KIND, either express or implied. See
%% the License for the specific language governing rights and
%% limitations under the License.
%%
%% The Original Code is RabbitMQ.
%%
%% The Initial Developer of the Original Code is VMware, Inc.
%% Copyright (c) 2007-2011 VMware, Inc.  All rights reserved.
%%

-module(rabbit_misc).
-include("rabbit.hrl").
-include("rabbit_framing.hrl").

-include_lib("kernel/include/file.hrl").

-export([method_record_type/1, polite_pause/0, polite_pause/1]).
-export([die/1, frame_error/2, amqp_error/4,
         protocol_error/3, protocol_error/4, protocol_error/1]).
-export([not_found/1, assert_args_equivalence/4]).
-export([dirty_read/1]).
-export([table_lookup/2]).
-export([r/3, r/2, r_arg/4, rs/1]).
-export([enable_cover/0, report_cover/0]).
-export([enable_cover/1, report_cover/1]).
-export([start_cover/1]).
-export([throw_on_error/2, with_exit_handler/2, filter_exit_map/2]).
-export([with_user/2, with_user_and_vhost/3]).
-export([execute_mnesia_transaction/1]).
-export([execute_mnesia_transaction/2]).
-export([execute_mnesia_tx_with_tail/1]).
-export([ensure_ok/2]).
-export([makenode/1, nodeparts/1, cookie_hash/0, tcp_name/3]).
-export([upmap/2, map_in_order/2]).
-export([table_fold/3]).
-export([dirty_read_all/1, dirty_foreach_key/2, dirty_dump_log/1]).
-export([read_term_file/1, write_term_file/2]).
-export([append_file/2, ensure_parent_dirs_exist/1]).
-export([format_stderr/2]).
-export([start_applications/1, stop_applications/1]).
-export([unfold/2, ceil/1, queue_fold/3]).
-export([sort_field_table/1]).
-export([pid_to_string/1, string_to_pid/1]).
-export([version_compare/2, version_compare/3]).
-export([recursive_delete/1, recursive_copy/2, dict_cons/3, orddict_cons/3,
         unlink_and_capture_exit/1]).
-export([get_options/2]).
-export([all_module_attributes/1, build_acyclic_graph/3]).
-export([now_ms/0]).
-export([lock_file/1]).
-export([const_ok/1, const/1]).
-export([ntoa/1, ntoab/1]).

%%----------------------------------------------------------------------------

-ifdef(use_specs).

-export_type([resource_name/0, thunk/1, const/1]).

-type(ok_or_error() :: rabbit_types:ok_or_error(any())).
-type(thunk(T) :: fun(() -> T)).
-type(const(T) :: fun((any()) -> T)).
-type(resource_name() :: binary()).
-type(optdef() :: {flag, string()} | {option, string(), any()}).
-type(channel_or_connection_exit()
      :: rabbit_types:channel_exit() | rabbit_types:connection_exit()).
-type(digraph_label() :: term()).
-type(graph_vertex_fun() ::
        fun ((atom(), [term()]) -> [{digraph:vertex(), digraph_label()}])).
-type(graph_edge_fun() ::
        fun ((atom(), [term()]) -> [{digraph:vertex(), digraph:vertex()}])).

-spec(method_record_type/1 :: (rabbit_framing:amqp_method_record())
                              -> rabbit_framing:amqp_method_name()).
-spec(polite_pause/0 :: () -> 'done').
-spec(polite_pause/1 :: (non_neg_integer()) -> 'done').
-spec(die/1 ::
        (rabbit_framing:amqp_exception()) -> channel_or_connection_exit()).
-spec(frame_error/2 :: (rabbit_framing:amqp_method_name(), binary())
                       -> rabbit_types:connection_exit()).
-spec(amqp_error/4 ::
        (rabbit_framing:amqp_exception(), string(), [any()],
         rabbit_framing:amqp_method_name())
        -> rabbit_types:amqp_error()).
-spec(protocol_error/3 :: (rabbit_framing:amqp_exception(), string(), [any()])
                          -> channel_or_connection_exit()).
-spec(protocol_error/4 ::
        (rabbit_framing:amqp_exception(), string(), [any()],
         rabbit_framing:amqp_method_name()) -> channel_or_connection_exit()).
-spec(protocol_error/1 ::
        (rabbit_types:amqp_error()) -> channel_or_connection_exit()).
-spec(not_found/1 :: (rabbit_types:r(atom())) -> rabbit_types:channel_exit()).
-spec(assert_args_equivalence/4 :: (rabbit_framing:amqp_table(),
                                    rabbit_framing:amqp_table(),
                                    rabbit_types:r(any()), [binary()]) ->
                                        'ok' | rabbit_types:connection_exit()).
-spec(dirty_read/1 ::
        ({atom(), any()}) -> rabbit_types:ok_or_error2(any(), 'not_found')).
-spec(table_lookup/2 ::
        (rabbit_framing:amqp_table(), binary())
         -> 'undefined' | {rabbit_framing:amqp_field_type(), any()}).
-spec(r/2 :: (rabbit_types:vhost(), K)
             -> rabbit_types:r3(rabbit_types:vhost(), K, '_')
                    when is_subtype(K, atom())).
-spec(r/3 ::
        (rabbit_types:vhost() | rabbit_types:r(atom()), K, resource_name())
        -> rabbit_types:r3(rabbit_types:vhost(), K, resource_name())
               when is_subtype(K, atom())).
-spec(r_arg/4 ::
        (rabbit_types:vhost() | rabbit_types:r(atom()), K,
         rabbit_framing:amqp_table(), binary())
        -> undefined | rabbit_types:r(K)
               when is_subtype(K, atom())).
-spec(rs/1 :: (rabbit_types:r(atom())) -> string()).
-spec(enable_cover/0 :: () -> ok_or_error()).
-spec(start_cover/1 :: ([{string(), string()} | string()]) -> 'ok').
-spec(report_cover/0 :: () -> 'ok').
-spec(enable_cover/1 :: ([file:filename() | atom()]) -> ok_or_error()).
-spec(report_cover/1 :: ([file:filename() | atom()]) -> 'ok').
-spec(throw_on_error/2 ::
        (atom(), thunk(rabbit_types:error(any()) | {ok, A} | A)) -> A).
-spec(with_exit_handler/2 :: (thunk(A), thunk(A)) -> A).
-spec(filter_exit_map/2 :: (fun ((A) -> B), [A]) -> [B]).
-spec(with_user/2 :: (rabbit_types:username(), thunk(A)) -> A).
-spec(with_user_and_vhost/3 ::
        (rabbit_types:username(), rabbit_types:vhost(), thunk(A))
        -> A).
-spec(execute_mnesia_transaction/1 :: (thunk(A)) -> A).
-spec(execute_mnesia_transaction/2 ::
        (thunk(A), fun ((A, boolean()) -> B)) -> B).
-spec(execute_mnesia_tx_with_tail/1 ::
        (thunk(fun ((boolean()) -> B))) -> B | (fun ((boolean()) -> B))).
-spec(ensure_ok/2 :: (ok_or_error(), atom()) -> 'ok').
-spec(makenode/1 :: ({string(), string()} | string()) -> node()).
-spec(nodeparts/1 :: (node() | string()) -> {string(), string()}).
-spec(cookie_hash/0 :: () -> string()).
-spec(tcp_name/3 ::
        (atom(), inet:ip_address(), rabbit_networking:ip_port())
        -> atom()).
-spec(upmap/2 :: (fun ((A) -> B), [A]) -> [B]).
-spec(map_in_order/2 :: (fun ((A) -> B), [A]) -> [B]).
-spec(table_fold/3 :: (fun ((any(), A) -> A), A, atom()) -> A).
-spec(dirty_read_all/1 :: (atom()) -> [any()]).
-spec(dirty_foreach_key/2 :: (fun ((any()) -> any()), atom())
                             -> 'ok' | 'aborted').
-spec(dirty_dump_log/1 :: (file:filename()) -> ok_or_error()).
-spec(read_term_file/1 ::
        (file:filename()) -> {'ok', [any()]} | rabbit_types:error(any())).
-spec(write_term_file/2 :: (file:filename(), [any()]) -> ok_or_error()).
-spec(append_file/2 :: (file:filename(), string()) -> ok_or_error()).
-spec(ensure_parent_dirs_exist/1 :: (string()) -> 'ok').
-spec(format_stderr/2 :: (string(), [any()]) -> 'ok').
-spec(start_applications/1 :: ([atom()]) -> 'ok').
-spec(stop_applications/1 :: ([atom()]) -> 'ok').
-spec(unfold/2  :: (fun ((A) -> ({'true', B, A} | 'false')), A) -> {[B], A}).
-spec(ceil/1 :: (number()) -> integer()).
-spec(queue_fold/3 :: (fun ((any(), B) -> B), B, queue()) -> B).
-spec(sort_field_table/1 ::
        (rabbit_framing:amqp_table()) -> rabbit_framing:amqp_table()).
-spec(pid_to_string/1 :: (pid()) -> string()).
-spec(string_to_pid/1 :: (string()) -> pid()).
-spec(version_compare/2 :: (string(), string()) -> 'lt' | 'eq' | 'gt').
-spec(version_compare/3 ::
        (string(), string(), ('lt' | 'lte' | 'eq' | 'gte' | 'gt'))
        -> boolean()).
-spec(recursive_delete/1 ::
        ([file:filename()])
        -> rabbit_types:ok_or_error({file:filename(), any()})).
-spec(recursive_copy/2 ::
        (file:filename(), file:filename())
        -> rabbit_types:ok_or_error({file:filename(), file:filename(), any()})).
-spec(dict_cons/3 :: (any(), any(), dict()) -> dict()).
-spec(orddict_cons/3 :: (any(), any(), orddict:orddict()) -> orddict:orddict()).
-spec(unlink_and_capture_exit/1 :: (pid()) -> 'ok').
-spec(get_options/2 :: ([optdef()], [string()])
                       -> {[string()], [{string(), any()}]}).
-spec(all_module_attributes/1 :: (atom()) -> [{atom(), [term()]}]).
-spec(build_acyclic_graph/3 ::
        (graph_vertex_fun(), graph_edge_fun(), [{atom(), [term()]}])
        -> rabbit_types:ok_or_error2(digraph(),
                                     {'vertex', 'duplicate', digraph:vertex()} |
                                     {'edge', ({bad_vertex, digraph:vertex()} |
                                               {bad_edge, [digraph:vertex()]}),
                                      digraph:vertex(), digraph:vertex()})).
-spec(now_ms/0 :: () -> non_neg_integer()).
-spec(lock_file/1 :: (file:filename()) -> rabbit_types:ok_or_error('eexist')).
-spec(const_ok/1 :: (any()) -> 'ok').
<<<<<<< HEAD
-spec(const/1 :: (A) -> const(A)).
=======
-spec(const/1 :: (A) -> fun ((_) -> A)).
-spec(ntoa/1 :: (inet:ip_address()) -> string()).
-spec(ntoab/1 :: (inet:ip_address()) -> string()).
>>>>>>> 4ac7ba12

-endif.

%%----------------------------------------------------------------------------

method_record_type(Record) ->
    element(1, Record).

polite_pause() ->
    polite_pause(3000).

polite_pause(N) ->
    receive
    after N -> done
    end.

die(Error) ->
    protocol_error(Error, "~w", [Error]).

frame_error(MethodName, BinaryFields) ->
    protocol_error(frame_error, "cannot decode ~w", [BinaryFields], MethodName).

amqp_error(Name, ExplanationFormat, Params, Method) ->
    Explanation = lists:flatten(io_lib:format(ExplanationFormat, Params)),
    #amqp_error{name = Name, explanation = Explanation, method = Method}.

protocol_error(Name, ExplanationFormat, Params) ->
    protocol_error(Name, ExplanationFormat, Params, none).

protocol_error(Name, ExplanationFormat, Params, Method) ->
    protocol_error(amqp_error(Name, ExplanationFormat, Params, Method)).

protocol_error(#amqp_error{} = Error) ->
    exit(Error).

not_found(R) -> protocol_error(not_found, "no ~s", [rs(R)]).

assert_args_equivalence(Orig, New, Name, Keys) ->
    [assert_args_equivalence1(Orig, New, Name, Key) || Key <- Keys],
    ok.

assert_args_equivalence1(Orig, New, Name, Key) ->
    case {table_lookup(Orig, Key), table_lookup(New, Key)} of
        {Same, Same}  -> ok;
        {Orig1, New1} -> protocol_error(
                           precondition_failed,
                           "inequivalent arg '~s' for ~s:  "
                           "required ~w, received ~w",
                           [Key, rabbit_misc:rs(Name), New1, Orig1])
    end.

dirty_read(ReadSpec) ->
    case mnesia:dirty_read(ReadSpec) of
        [Result] -> {ok, Result};
        []       -> {error, not_found}
    end.

table_lookup(Table, Key) ->
    case lists:keysearch(Key, 1, Table) of
        {value, {_, TypeBin, ValueBin}} -> {TypeBin, ValueBin};
        false                           -> undefined
    end.

r(#resource{virtual_host = VHostPath}, Kind, Name)
  when is_binary(Name) ->
    #resource{virtual_host = VHostPath, kind = Kind, name = Name};
r(VHostPath, Kind, Name) when is_binary(Name) andalso is_binary(VHostPath) ->
    #resource{virtual_host = VHostPath, kind = Kind, name = Name}.

r(VHostPath, Kind) when is_binary(VHostPath) ->
    #resource{virtual_host = VHostPath, kind = Kind, name = '_'}.

r_arg(#resource{virtual_host = VHostPath}, Kind, Table, Key) ->
    r_arg(VHostPath, Kind, Table, Key);
r_arg(VHostPath, Kind, Table, Key) ->
    case table_lookup(Table, Key) of
        {longstr, NameBin} -> r(VHostPath, Kind, NameBin);
        undefined          -> undefined
    end.

rs(#resource{virtual_host = VHostPath, kind = Kind, name = Name}) ->
    lists:flatten(io_lib:format("~s '~s' in vhost '~s'",
                                [Kind, Name, VHostPath])).

enable_cover() -> enable_cover(["."]).

enable_cover(Dirs) ->
    lists:foldl(fun (Dir, ok) ->
                        case cover:compile_beam_directory(
                               filename:join(lists:concat([Dir]),"ebin")) of
                            {error, _} = Err -> Err;
                            _                -> ok
                        end;
                    (_Dir, Err) ->
                        Err
                end, ok, Dirs).

start_cover(NodesS) ->
    {ok, _} = cover:start([makenode(N) || N <- NodesS]),
    ok.

report_cover() -> report_cover(["."]).

report_cover(Dirs) -> [report_cover1(lists:concat([Dir])) || Dir <- Dirs], ok.

report_cover1(Root) ->
    Dir = filename:join(Root, "cover"),
    ok = filelib:ensure_dir(filename:join(Dir, "junk")),
    lists:foreach(fun (F) -> file:delete(F) end,
                  filelib:wildcard(filename:join(Dir, "*.html"))),
    {ok, SummaryFile} = file:open(filename:join(Dir, "summary.txt"), [write]),
    {CT, NCT} =
        lists:foldl(
          fun (M,{CovTot, NotCovTot}) ->
                  {ok, {M, {Cov, NotCov}}} = cover:analyze(M, module),
                  ok = report_coverage_percentage(SummaryFile,
                                                  Cov, NotCov, M),
                  {ok,_} = cover:analyze_to_file(
                             M,
                             filename:join(Dir, atom_to_list(M) ++ ".html"),
                             [html]),
                  {CovTot+Cov, NotCovTot+NotCov}
          end,
          {0, 0},
          lists:sort(cover:modules())),
    ok = report_coverage_percentage(SummaryFile, CT, NCT, 'TOTAL'),
    ok = file:close(SummaryFile),
    ok.

report_coverage_percentage(File, Cov, NotCov, Mod) ->
    io:fwrite(File, "~6.2f ~p~n",
              [if
                   Cov+NotCov > 0 -> 100.0*Cov/(Cov+NotCov);
                   true -> 100.0
               end,
               Mod]).

throw_on_error(E, Thunk) ->
    case Thunk() of
        {error, Reason} -> throw({E, Reason});
        {ok, Res}       -> Res;
        Res             -> Res
    end.

with_exit_handler(Handler, Thunk) ->
    try
        Thunk()
    catch exit:{R, _} when R =:= noproc; R =:= nodedown;
                           R =:= normal; R =:= shutdown ->
            Handler()
    end.

filter_exit_map(F, L) ->
    Ref = make_ref(),
    lists:filter(fun (R) -> R =/= Ref end,
                 [with_exit_handler(
                    fun () -> Ref end,
                    fun () -> F(I) end) || I <- L]).

with_user(Username, Thunk) ->
    fun () ->
            case mnesia:read({rabbit_user, Username}) of
                [] ->
                    mnesia:abort({no_such_user, Username});
                [_U] ->
                    Thunk()
            end
    end.

with_user_and_vhost(Username, VHostPath, Thunk) ->
    with_user(Username, rabbit_vhost:with(VHostPath, Thunk)).

execute_mnesia_transaction(TxFun) ->
    %% Making this a sync_transaction allows us to use dirty_read
    %% elsewhere and get a consistent result even when that read
    %% executes on a different node.
    case worker_pool:submit({mnesia, sync_transaction, [TxFun]}) of
        {atomic,  Result} -> Result;
        {aborted, Reason} -> throw({error, Reason})
    end.


%% Like execute_mnesia_transaction/1 with additional Pre- and Post-
%% commit function
execute_mnesia_transaction(TxFun, PrePostCommitFun) ->
    case mnesia:is_transaction() of
        true  -> throw(unexpected_transaction);
        false -> ok
    end,
    PrePostCommitFun(execute_mnesia_transaction(
                       fun () ->
                               Result = TxFun(),
                               PrePostCommitFun(Result, true),
                               Result
                       end), false).

%% Like execute_mnesia_transaction/2, but TxFun is expected to return a
%% TailFun which gets called immediately before and after the tx commit
execute_mnesia_tx_with_tail(TxFun) ->
    case mnesia:is_transaction() of
        true  -> execute_mnesia_transaction(TxFun);
        false -> TailFun = execute_mnesia_transaction(
                             fun () ->
                                     TailFun1 = TxFun(),
                                     TailFun1(true),
                                     TailFun1
                             end),
                 TailFun(false)
    end.

ensure_ok(ok, _) -> ok;
ensure_ok({error, Reason}, ErrorTag) -> throw({error, {ErrorTag, Reason}}).

makenode({Prefix, Suffix}) ->
    list_to_atom(lists:append([Prefix, "@", Suffix]));
makenode(NodeStr) ->
    makenode(nodeparts(NodeStr)).

nodeparts(Node) when is_atom(Node) ->
    nodeparts(atom_to_list(Node));
nodeparts(NodeStr) ->
    case lists:splitwith(fun (E) -> E =/= $@ end, NodeStr) of
        {Prefix, []}     -> {_, Suffix} = nodeparts(node()),
                            {Prefix, Suffix};
        {Prefix, Suffix} -> {Prefix, tl(Suffix)}
    end.

cookie_hash() ->
    base64:encode_to_string(erlang:md5(atom_to_list(erlang:get_cookie()))).

tcp_name(Prefix, IPAddress, Port)
  when is_atom(Prefix) andalso is_number(Port) ->
    list_to_atom(
      lists:flatten(
        io_lib:format("~w_~s:~w",
                      [Prefix, inet_parse:ntoa(IPAddress), Port]))).

%% This is a modified version of Luke Gorrie's pmap -
%% http://lukego.livejournal.com/6753.html - that doesn't care about
%% the order in which results are received.
%%
%% WARNING: This is is deliberately lightweight rather than robust -- if F
%% throws, upmap will hang forever, so make sure F doesn't throw!
upmap(F, L) ->
    Parent = self(),
    Ref = make_ref(),
    [receive {Ref, Result} -> Result end
     || _ <- [spawn(fun () -> Parent ! {Ref, F(X)} end) || X <- L]].

map_in_order(F, L) ->
    lists:reverse(
      lists:foldl(fun (E, Acc) -> [F(E) | Acc] end, [], L)).

%% Fold over each entry in a table, executing the cons function in a
%% transaction.  This is often far more efficient than wrapping a tx
%% around the lot.
%%
%% We ignore entries that have been modified or removed.
table_fold(F, Acc0, TableName) ->
    lists:foldl(
      fun (E, Acc) -> execute_mnesia_transaction(
                   fun () -> case mnesia:match_object(TableName, E, read) of
                                 [] -> Acc;
                                 _  -> F(E, Acc)
                             end
                   end)
      end, Acc0, dirty_read_all(TableName)).

dirty_read_all(TableName) ->
    mnesia:dirty_select(TableName, [{'$1',[],['$1']}]).

dirty_foreach_key(F, TableName) ->
    dirty_foreach_key1(F, TableName, mnesia:dirty_first(TableName)).

dirty_foreach_key1(_F, _TableName, '$end_of_table') ->
    ok;
dirty_foreach_key1(F, TableName, K) ->
    case catch mnesia:dirty_next(TableName, K) of
        {'EXIT', _} ->
            aborted;
        NextKey ->
            F(K),
            dirty_foreach_key1(F, TableName, NextKey)
    end.

dirty_dump_log(FileName) ->
    {ok, LH} = disk_log:open([{name, dirty_dump_log},
                              {mode, read_only},
                              {file, FileName}]),
    dirty_dump_log1(LH, disk_log:chunk(LH, start)),
    disk_log:close(LH).

dirty_dump_log1(_LH, eof) ->
    io:format("Done.~n");
dirty_dump_log1(LH, {K, Terms}) ->
    io:format("Chunk: ~p~n", [Terms]),
    dirty_dump_log1(LH, disk_log:chunk(LH, K));
dirty_dump_log1(LH, {K, Terms, BadBytes}) ->
    io:format("Bad Chunk, ~p: ~p~n", [BadBytes, Terms]),
    dirty_dump_log1(LH, disk_log:chunk(LH, K)).


read_term_file(File) -> file:consult(File).

write_term_file(File, Terms) ->
    file:write_file(File, list_to_binary([io_lib:format("~w.~n", [Term]) ||
                                             Term <- Terms])).

append_file(File, Suffix) ->
    case file:read_file_info(File) of
        {ok, FInfo}     -> append_file(File, FInfo#file_info.size, Suffix);
        {error, enoent} -> append_file(File, 0, Suffix);
        Error           -> Error
    end.

append_file(_, _, "") ->
    ok;
append_file(File, 0, Suffix) ->
    case file:open([File, Suffix], [append]) of
        {ok, Fd} -> file:close(Fd);
        Error    -> Error
    end;
append_file(File, _, Suffix) ->
    case file:read_file(File) of
        {ok, Data} -> file:write_file([File, Suffix], Data, [append]);
        Error      -> Error
    end.

ensure_parent_dirs_exist(Filename) ->
    case filelib:ensure_dir(Filename) of
        ok              -> ok;
        {error, Reason} ->
            throw({error, {cannot_create_parent_dirs, Filename, Reason}})
    end.

format_stderr(Fmt, Args) ->
    case os:type() of
        {unix, _} ->
            Port = open_port({fd, 0, 2}, [out]),
            port_command(Port, io_lib:format(Fmt, Args)),
            port_close(Port);
        {win32, _} ->
            %% stderr on Windows is buffered and I can't figure out a
            %% way to trigger a fflush(stderr) in Erlang. So rather
            %% than risk losing output we write to stdout instead,
            %% which appears to be unbuffered.
            io:format(Fmt, Args)
    end,
    ok.

manage_applications(Iterate, Do, Undo, SkipError, ErrorTag, Apps) ->
    Iterate(fun (App, Acc) ->
                    case Do(App) of
                        ok -> [App | Acc];
                        {error, {SkipError, _}} -> Acc;
                        {error, Reason} ->
                            lists:foreach(Undo, Acc),
                            throw({error, {ErrorTag, App, Reason}})
                    end
            end, [], Apps),
    ok.

start_applications(Apps) ->
    manage_applications(fun lists:foldl/3,
                        fun application:start/1,
                        fun application:stop/1,
                        already_started,
                        cannot_start_application,
                        Apps).

stop_applications(Apps) ->
    manage_applications(fun lists:foldr/3,
                        fun application:stop/1,
                        fun application:start/1,
                        not_started,
                        cannot_stop_application,
                        Apps).

unfold(Fun, Init) ->
    unfold(Fun, [], Init).

unfold(Fun, Acc, Init) ->
    case Fun(Init) of
        {true, E, I} -> unfold(Fun, [E|Acc], I);
        false -> {Acc, Init}
    end.

ceil(N) ->
    T = trunc(N),
    case N == T of
        true  -> T;
        false -> 1 + T
    end.

queue_fold(Fun, Init, Q) ->
    case queue:out(Q) of
        {empty, _Q}      -> Init;
        {{value, V}, Q1} -> queue_fold(Fun, Fun(V, Init), Q1)
    end.

%% Sorts a list of AMQP table fields as per the AMQP spec
sort_field_table(Arguments) ->
    lists:keysort(1, Arguments).

%% This provides a string representation of a pid that is the same
%% regardless of what node we are running on. The representation also
%% permits easy identification of the pid's node.
pid_to_string(Pid) when is_pid(Pid) ->
    %% see http://erlang.org/doc/apps/erts/erl_ext_dist.html (8.10 and
    %% 8.7)
    <<131,103,100,NodeLen:16,NodeBin:NodeLen/binary,Id:32,Ser:32,Cre:8>>
        = term_to_binary(Pid),
    Node = binary_to_term(<<131,100,NodeLen:16,NodeBin:NodeLen/binary>>),
    lists:flatten(io_lib:format("<~w.~B.~B.~B>", [Node, Cre, Id, Ser])).

%% inverse of above
string_to_pid(Str) ->
    Err = {error, {invalid_pid_syntax, Str}},
    %% The \ before the trailing $ is only there to keep emacs
    %% font-lock from getting confused.
    case re:run(Str, "^<(.*)\\.(\\d+)\\.(\\d+)\\.(\\d+)>\$",
                [{capture,all_but_first,list}]) of
        {match, [NodeStr, CreStr, IdStr, SerStr]} ->
            %% the NodeStr atom might be quoted, so we have to parse
            %% it rather than doing a simple list_to_atom
            NodeAtom = case erl_scan:string(NodeStr) of
                           {ok, [{atom, _, X}], _} -> X;
                           {error, _, _} -> throw(Err)
                       end,
            <<131,NodeEnc/binary>> = term_to_binary(NodeAtom),
            [Cre, Id, Ser] = lists:map(fun list_to_integer/1,
                                       [CreStr, IdStr, SerStr]),
            binary_to_term(<<131,103,NodeEnc/binary,Id:32,Ser:32,Cre:8>>);
        nomatch ->
            throw(Err)
    end.

version_compare(A, B, lte) ->
    case version_compare(A, B) of
        eq -> true;
        lt -> true;
        gt -> false
    end;
version_compare(A, B, gte) ->
    case version_compare(A, B) of
        eq -> true;
        gt -> true;
        lt -> false
    end;
version_compare(A, B, Result) ->
    Result =:= version_compare(A, B).

version_compare(A, A) ->
    eq;
version_compare([], [$0 | B]) ->
    version_compare([], dropdot(B));
version_compare([], _) ->
    lt; %% 2.3 < 2.3.1
version_compare([$0 | A], []) ->
    version_compare(dropdot(A), []);
version_compare(_, []) ->
    gt; %% 2.3.1 > 2.3
version_compare(A,  B) ->
    {AStr, ATl} = lists:splitwith(fun (X) -> X =/= $. end, A),
    {BStr, BTl} = lists:splitwith(fun (X) -> X =/= $. end, B),
    ANum = list_to_integer(AStr),
    BNum = list_to_integer(BStr),
    if ANum =:= BNum -> version_compare(dropdot(ATl), dropdot(BTl));
       ANum < BNum   -> lt;
       ANum > BNum   -> gt
    end.

dropdot(A) -> lists:dropwhile(fun (X) -> X =:= $. end, A).

recursive_delete(Files) ->
    lists:foldl(fun (Path,  ok                   ) -> recursive_delete1(Path);
                    (_Path, {error, _Err} = Error) -> Error
                end, ok, Files).

recursive_delete1(Path) ->
    case filelib:is_dir(Path) of
        false -> case file:delete(Path) of
                     ok              -> ok;
                     {error, enoent} -> ok; %% Path doesn't exist anyway
                     {error, Err}    -> {error, {Path, Err}}
                 end;
        true  -> case file:list_dir(Path) of
                     {ok, FileNames} ->
                         case lists:foldl(
                                fun (FileName, ok) ->
                                        recursive_delete1(
                                          filename:join(Path, FileName));
                                    (_FileName, Error) ->
                                        Error
                                end, ok, FileNames) of
                             ok ->
                                 case file:del_dir(Path) of
                                     ok           -> ok;
                                     {error, Err} -> {error, {Path, Err}}
                                 end;
                             {error, _Err} = Error ->
                                 Error
                         end;
                     {error, Err} ->
                         {error, {Path, Err}}
                 end
    end.

recursive_copy(Src, Dest) ->
    case filelib:is_dir(Src) of
        false -> case file:copy(Src, Dest) of
                     {ok, _Bytes}    -> ok;
                     {error, enoent} -> ok; %% Path doesn't exist anyway
                     {error, Err}    -> {error, {Src, Dest, Err}}
                 end;
        true  -> case file:list_dir(Src) of
                     {ok, FileNames} ->
                         case file:make_dir(Dest) of
                             ok ->
                                 lists:foldl(
                                   fun (FileName, ok) ->
                                           recursive_copy(
                                             filename:join(Src, FileName),
                                             filename:join(Dest, FileName));
                                       (_FileName, Error) ->
                                           Error
                                   end, ok, FileNames);
                             {error, Err} ->
                                 {error, {Src, Dest, Err}}
                         end;
                     {error, Err} ->
                         {error, {Src, Dest, Err}}
                 end
    end.

dict_cons(Key, Value, Dict) ->
    dict:update(Key, fun (List) -> [Value | List] end, [Value], Dict).

orddict_cons(Key, Value, Dict) ->
    orddict:update(Key, fun (List) -> [Value | List] end, [Value], Dict).

unlink_and_capture_exit(Pid) ->
    unlink(Pid),
    receive {'EXIT', Pid, _} -> ok
    after 0 -> ok
    end.

% Separate flags and options from arguments.
% get_options([{flag, "-q"}, {option, "-p", "/"}],
%             ["set_permissions","-p","/","guest",
%              "-q",".*",".*",".*"])
% == {["set_permissions","guest",".*",".*",".*"],
%     [{"-q",true},{"-p","/"}]}
get_options(Defs, As) ->
    lists:foldl(fun(Def, {AsIn, RsIn}) ->
                        {AsOut, Value} = case Def of
                                             {flag, Key} ->
                                                 get_flag(Key, AsIn);
                                             {option, Key, Default} ->
                                                 get_option(Key, Default, AsIn)
                                         end,
                        {AsOut, [{Key, Value} | RsIn]}
                end, {As, []}, Defs).

get_option(K, _Default, [K, V | As]) ->
    {As, V};
get_option(K, Default, [Nk | As]) ->
    {As1, V} = get_option(K, Default, As),
    {[Nk | As1], V};
get_option(_, Default, As) ->
    {As, Default}.

get_flag(K, [K | As]) ->
    {As, true};
get_flag(K, [Nk | As]) ->
    {As1, V} = get_flag(K, As),
    {[Nk | As1], V};
get_flag(_, []) ->
    {[], false}.

now_ms() ->
    timer:now_diff(now(), {0,0,0}) div 1000.

module_attributes(Module) ->
    case catch Module:module_info(attributes) of
        {'EXIT', {undef, [{Module, module_info, _} | _]}} ->
            io:format("WARNING: module ~p not found, so not scanned for boot steps.~n",
                      [Module]),
            [];
        {'EXIT', Reason} ->
            exit(Reason);
        V ->
            V
    end.

all_module_attributes(Name) ->
    Modules =
        lists:usort(
          lists:append(
            [Modules || {App, _, _}   <- application:loaded_applications(),
                        {ok, Modules} <- [application:get_key(App, modules)]])),
    lists:foldl(
      fun (Module, Acc) ->
              case lists:append([Atts || {N, Atts} <- module_attributes(Module),
                                         N =:= Name]) of
                  []   -> Acc;
                  Atts -> [{Module, Atts} | Acc]
              end
      end, [], Modules).


build_acyclic_graph(VertexFun, EdgeFun, Graph) ->
    G = digraph:new([acyclic]),
    try
        [case digraph:vertex(G, Vertex) of
             false -> digraph:add_vertex(G, Vertex, Label);
             _     -> ok = throw({graph_error, {vertex, duplicate, Vertex}})
         end || {Module, Atts}  <- Graph,
                {Vertex, Label} <- VertexFun(Module, Atts)],
        [case digraph:add_edge(G, From, To) of
             {error, E} -> throw({graph_error, {edge, E, From, To}});
             _          -> ok
         end || {Module, Atts} <- Graph,
                {From, To}     <- EdgeFun(Module, Atts)],
        {ok, G}
    catch {graph_error, Reason} ->
            true = digraph:delete(G),
            {error, Reason}
    end.

%% TODO: When we stop supporting Erlang prior to R14, this should be
%% replaced with file:open [write, exclusive]
lock_file(Path) ->
    case filelib:is_file(Path) of
        true  -> {error, eexist};
        false -> {ok, Lock} = file:open(Path, [write]),
                 ok = file:close(Lock)
    end.

const_ok(_) -> ok.
const(X) -> fun (_) -> X end.

%% Format IPv4-mapped IPv6 addresses as IPv4, since they're what we see
%% when IPv6 is enabled but not used (i.e. 99% of the time).
ntoa({0,0,0,0,0,16#ffff,AB,CD}) ->
    inet_parse:ntoa({AB bsr 8, AB rem 256, CD bsr 8, CD rem 256});
ntoa(IP) ->
    inet_parse:ntoa(IP).

ntoab(IP) ->
    Str = ntoa(IP),
    case string:str(Str, ":") of
        0 -> Str;
        _ -> "[" ++ Str ++ "]"
    end.<|MERGE_RESOLUTION|>--- conflicted
+++ resolved
@@ -191,13 +191,9 @@
 -spec(now_ms/0 :: () -> non_neg_integer()).
 -spec(lock_file/1 :: (file:filename()) -> rabbit_types:ok_or_error('eexist')).
 -spec(const_ok/1 :: (any()) -> 'ok').
-<<<<<<< HEAD
 -spec(const/1 :: (A) -> const(A)).
-=======
--spec(const/1 :: (A) -> fun ((_) -> A)).
 -spec(ntoa/1 :: (inet:ip_address()) -> string()).
 -spec(ntoab/1 :: (inet:ip_address()) -> string()).
->>>>>>> 4ac7ba12
 
 -endif.
 
