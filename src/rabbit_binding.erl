--- conflicted
+++ resolved
@@ -94,10 +94,13 @@
                     destination_name, destination_kind,
                     routing_key, arguments]).
 
-<<<<<<< HEAD
 recover(XNames, QNames) ->
     XNameSet = sets:from_list(XNames),
     QNameSet = sets:from_list(QNames),
+    rabbit_misc:table_fold(
+      fun (Route, ok) ->
+              ok = mnesia:write(rabbit_semi_durable_route, Route, write)
+      end, ok, rabbit_durable_route),
     XBs = rabbit_misc:table_fold(
             fun (Route = #route{binding = B = #binding{source = Src}}, Acc) ->
                     case should_recover(B, XNameSet, QNameSet) of
@@ -108,7 +111,7 @@
                                  rabbit_misc:dict_cons(Src, B, Acc);
                         false -> Acc
                     end
-            end, dict:new(), rabbit_durable_route),
+            end, dict:new(), rabbit_semi_durable_route),
     rabbit_misc:execute_mnesia_transaction(
       fun () -> ok end,
       fun (ok, Tx) ->
@@ -126,32 +129,6 @@
         [] -> sets:is_element(Dst, case Kind of
                                        exchange -> XNameSet;
                                        queue    -> QNameSet
-=======
-recover(XsL, QsL) ->
-    Xs = sets:from_list(XsL),
-    Qs = sets:from_list(QsL),
-    rabbit_misc:table_fold(
-      fun (Route, ok) ->
-              ok = mnesia:write(rabbit_semi_durable_route, Route, write)
-      end, ok, rabbit_durable_route),
-    rabbit_misc:table_fold(
-      fun (Route = #route{binding = B}, Acc) ->
-              case should_recover(B, Xs, Qs) of
-                  true  -> {_, Rev} = route_with_reverse(Route),
-                           ok = mnesia:write(rabbit_route, Route, write),
-                           ok = mnesia:write(rabbit_reverse_route, Rev, write),
-                           [B | Acc];
-                  false -> Acc
-              end
-      end, [], rabbit_semi_durable_route).
-
-should_recover(B = #binding{destination = Dst = #resource{ kind = Kind }},
-               XNames, QNames) ->
-    case mnesia:read({rabbit_route, B}) of
-        [] -> sets:is_element(Dst, case Kind of
-                                       exchange -> XNames;
-                                       queue    -> QNames
->>>>>>> 8118ea9c
                                    end);
         _  -> false
     end.
