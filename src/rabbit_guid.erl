--- conflicted
+++ resolved
@@ -64,21 +64,12 @@
                           [update_disk_serial()], []).
 
 update_disk_serial() ->
-<<<<<<< HEAD
-    Filename = filename:join(mnesia:system_info(directory), ?SERIAL_FILENAME),
-    Serial = case file:read_file(Filename) of
-                 {ok, Content} ->
-                     binary_to_term(Content);
-                 {error, _} ->
-                     0
-=======
     Filename = filename:join(rabbit_mnesia:dir(), ?SERIAL_FILENAME),
     Serial = case rabbit_misc:read_term_file(Filename) of
                  {ok, [Num]}     -> Num;
-                 {error, enoent} -> rabbit_persister:serial();
+                 {error, enoent} -> 0;
                  {error, Reason} ->
                      throw({error, {cannot_read_serial_file, Filename, Reason}})
->>>>>>> 02f308b3
              end,
     case rabbit_misc:write_term_file(Filename, [Serial + 1]) of
         ok -> ok;
