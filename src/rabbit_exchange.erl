--- conflicted
+++ resolved
@@ -284,7 +284,6 @@
     delete_queue_bindings(QueueName, fun delete_transient_forward_routes/1).
 
 delete_queue_bindings(QueueName, FwdDeleteFun) ->
-<<<<<<< HEAD
     DeletedBindings =
         [begin
              Route = reverse_route(ReverseRoute),
@@ -334,23 +333,6 @@
 cleanup_deleted_queue_bindings1(ExchangeName, Bindings, Acc) ->
     [X] = mnesia:read({rabbit_exchange, ExchangeName}),
     [{maybe_auto_delete(X), Bindings} | Acc].
-=======
-    Exchanges = exchanges_for_queue(QueueName),
-    [begin
-         ok = FwdDeleteFun(reverse_route(Route)),
-         ok = mnesia:delete_object(rabbit_reverse_route, Route, write)
-     end || Route <- mnesia:match_object(
-                       rabbit_reverse_route,
-                       reverse_route(
-                         #route{binding = #binding{queue_name = QueueName,
-                                                   _ = '_'}}),
-                       write)],
-    [begin
-         [X] = mnesia:read({rabbit_exchange, ExchangeName}),
-         ok = maybe_auto_delete(X)
-     end || ExchangeName <- Exchanges],
-    ok.
->>>>>>> b22d7975
 
 delete_forward_routes(Route) ->
     ok = mnesia:delete_object(rabbit_route, Route, write),
