--- conflicted
+++ resolved
@@ -1,18 +1,5 @@
-<<<<<<< HEAD
 # -*- coding: utf-8; mode: tcl; tab-width: 4; indent-tabs-mode: nil; c-basic-offset: 4 -*- vim:fenc=utf-8:filetype=tcl:et:sw=4:ts=4:sts=4
 # $Id$
-
-PortSystem      1.0
-
-name            rabbitmq-server
-version         1.5.3
-categories      net
-maintainers     tonyg@rabbitmq.com
-platforms       darwin
-description     The RabbitMQ AMQP Server
-long_description    \
-=======
-# $Id$ -*- coding: utf-8; mode: tcl; tab-width: 4; indent-tabs-mode: nil; c-basic-offset: 4 -*- vim:fenc=utf-8:filetype=tcl:et:sw=4:ts=4:sts=4
 
 PortSystem 1.0
 name		rabbitmq-server
@@ -23,7 +10,6 @@
 platforms	darwin
 description	The RabbitMQ AMQP Server
 long_description	\
->>>>>>> 55132607
     RabbitMQ is an implementation of AMQP, the emerging standard for \
     high performance enterprise messaging. The RabbitMQ server is a \
     robust and scalable implementation of an AMQP broker.
